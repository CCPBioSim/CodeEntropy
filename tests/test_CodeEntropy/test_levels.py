--- conflicted
+++ resolved
@@ -81,7 +81,7 @@
         Ensures that the method returns correctly shaped matrices after filtering.
         """
 
-        # Create a mock LevelManager instance
+        # Create a mock LevelManager level_manager
         level_manager = LevelManager()
 
         # Mock internal methods
@@ -198,14 +198,13 @@
 
         self.assertIn("Inconsistent torque matrix shape", str(context.exception))
 
-    def test_get_matrices_torque_accumulation(self):
-        """
-        Test that get_matrices properly accumulates into an existing torque_matrix
-        when it has the correct shape.
-        """
-        level_manager = LevelManager()
-
-        # Mock internal methods to produce 2 beads, 3D each
+    def test_get_matrices_torque_consistency(self):
+        """
+        Test that get_matrices returns consistent torque and force matrices
+        when called multiple times with the same inputs.
+        """
+        level_manager = LevelManager()
+
         level_manager.get_beads = MagicMock(return_value=["bead1", "bead2"])
         level_manager.get_axes = MagicMock(return_value=("trans_axes", "rot_axes"))
         level_manager.get_weighted_forces = MagicMock(
@@ -218,11 +217,9 @@
 
         data_container = MagicMock()
 
-        # Initialize force and torque matrices with zeros of expected shape
         initial_force_matrix = np.zeros((6, 6))
         initial_torque_matrix = np.zeros((6, 6))
 
-        # Call get_matrices once
         force_matrix_1, torque_matrix_1 = level_manager.get_matrices(
             data_container=data_container,
             level="residue",
@@ -232,23 +229,18 @@
             torque_matrix=initial_torque_matrix.copy(),
         )
 
-        # Call get_matrices a second time with the matrices returned from first call
         force_matrix_2, torque_matrix_2 = level_manager.get_matrices(
             data_container=data_container,
             level="residue",
             number_frames=2,
             highest_level=True,
-            force_matrix=force_matrix_1.copy(),
-            torque_matrix=torque_matrix_1.copy(),
-        )
-
-        # The difference between second and first call should be close to first call
-        torque_difference = torque_matrix_2 - torque_matrix_1
-        force_difference = force_matrix_2 - force_matrix_1
-
-        # Check that difference is close to torque_matrix_1
-        self.assertTrue(np.allclose(torque_difference, torque_matrix_1, atol=1e-8))
-        self.assertTrue(np.allclose(force_difference, force_matrix_1, atol=1e-8))
+            force_matrix=initial_force_matrix.copy(),
+            torque_matrix=initial_torque_matrix.copy(),
+        )
+
+        # Check that repeated calls produce the same output
+        self.assertTrue(np.allclose(torque_matrix_1, torque_matrix_2, atol=1e-8))
+        self.assertTrue(np.allclose(force_matrix_1, force_matrix_2, atol=1e-8))
 
     def test_get_dihedrals_united_atom(self):
         """
@@ -309,7 +301,6 @@
         # Should result in no resdies
         self.assertEqual(result, [])
 
-<<<<<<< HEAD
     def test_compute_dihedral_conformations(self):
         """
         Test `compute_dihedral_conformations` to ensure it correctly calls
@@ -365,7 +356,7 @@
 
         # Verify get_dihedrals was called once with correct arguments
         level_manager.get_dihedrals.assert_called_once_with(selector, level)
-=======
+
     def test_compute_dihedral_conformations_no_dihedrals(self):
         """
         Test `compute_dihedral_conformations` when no dihedrals are found.
@@ -389,7 +380,6 @@
         )
 
         self.assertEqual(result, [])
->>>>>>> 7434628b
 
     def test_get_beads_polymer_level(self):
         """
@@ -961,7 +951,7 @@
         """
 
         # Instantiate your class (replace YourClass with actual class name)
-        instance = LevelManager()
+        level_manager = LevelManager()
 
         # Mock entropy_manager and _get_molecule_container
         entropy_manager = MagicMock()
@@ -982,10 +972,10 @@
         levels = {"mol1": ["level1", "level2"], "mol2": ["level1"]}
 
         # Mock update_force_torque_matrices to just track calls
-        instance.update_force_torque_matrices = MagicMock()
+        level_manager.update_force_torque_matrices = MagicMock()
 
         # Call the method under test
-        force_matrices, torque_matrices = instance.build_covariance_matrices(
+        force_matrices, torque_matrices = level_manager.build_covariance_matrices(
             entropy_manager=entropy_manager,
             reduced_atom=reduced_atom,
             levels=levels,
@@ -1012,29 +1002,23 @@
         self.assertEqual(entropy_manager._get_molecule_container.call_count, 4)
 
         # Check update_force_torque_matrices call count:
-        self.assertEqual(instance.update_force_torque_matrices.call_count, 6)
-
-    def test_update_force_torque_matrices(self):
-        """
-        Test `update_force_torque_matrices` for both 'united_atom' and 'residue' levels.
-
-        Verifies that the method correctly updates force and torque matrices in the
-        appropriate dictionary entries, calls internal methods as expected, and handles
-        both united atom (per residue) and residue/polymer (whole molecule) cases.
-        """
-        instance = LevelManager()
-
+        self.assertEqual(level_manager.update_force_torque_matrices.call_count, 6)
+
+    def test_update_force_torque_matrices_united_atom(self):
+        """
+        Test that `update_force_torque_matrices` correctly updates force and torque
+        matrices for the 'united_atom' level, assigning per-residue matrices and
+        incrementing frame counts.
+        """
+        level_manager = LevelManager()
         entropy_manager = MagicMock()
         run_manager = MagicMock()
         entropy_manager._run_manager = run_manager
 
-        # Mock for new_U_select_atom that returns a mock residue group with .trajectory
         mock_residue_group = MagicMock()
         mock_residue_group.trajectory.__getitem__.return_value = None
-
         run_manager.new_U_select_atom.return_value = mock_residue_group
 
-        # Mock molecule and its residues
         mock_residue1 = MagicMock()
         mock_residue1.atoms.indices = [0, 2]
         mock_residue2 = MagicMock()
@@ -1042,55 +1026,54 @@
 
         mol = MagicMock()
         mol.residues = [mock_residue1, mock_residue2]
-        mol.trajectory.__getitem__.return_value = None
-
-        # Setup fake matrices to return from get_matrices
+
         f_mat_mock = np.array([[1]])
         t_mat_mock = np.array([[2]])
-
-        instance.get_matrices = MagicMock(return_value=(f_mat_mock, t_mat_mock))
-
-        force_matrices = {"ua": {}, "res": [None], "poly": [None]}
-        torque_matrices = {"ua": {}, "res": [None], "poly": [None]}
-
-        # Test for 'united_atom' level (highest = True)
-        instance.update_force_torque_matrices(
+        level_manager.get_matrices = MagicMock(return_value=(f_mat_mock, t_mat_mock))
+
+        force_avg = {"ua": {}, "res": [None], "poly": [None]}
+        torque_avg = {"ua": {}, "res": [None], "poly": [None]}
+        frame_counts = {"ua": {}, "res": [None], "poly": [None]}
+
+        level_manager.update_force_torque_matrices(
             entropy_manager=entropy_manager,
             mol=mol,
             group_id=0,
             level="united_atom",
-            level_list=["residue", "united_atom"],  # last is "united_atom"
+            level_list=["residue", "united_atom"],
             time_index=5,
             num_frames=10,
-            force_matrices=force_matrices,
-            torque_matrices=torque_matrices,
-        )
-
-        # Check that new_U_select_atom was called twice (once per residue)
-        self.assertEqual(run_manager.new_U_select_atom.call_count, 2)
-
-        # Check that get_matrices was called twice (once per residue)
-        self.assertEqual(instance.get_matrices.call_count, 2)
-
-        # Check keys inserted in force_matrices and torque_matrices for 'ua'
-        expected_keys = [(0, 0), (0, 1)]  # group_id=0, residues 0 and 1
-        self.assertTrue(all(key in force_matrices["ua"] for key in expected_keys))
-        self.assertTrue(all(key in torque_matrices["ua"] for key in expected_keys))
-
-        # Check matrices assigned correctly
+            force_avg=force_avg,
+            torque_avg=torque_avg,
+            frame_counts=frame_counts,
+        )
+
+        expected_keys = [(0, 0), (0, 1)]
         for key in expected_keys:
-            np.testing.assert_array_equal(force_matrices["ua"][key], f_mat_mock)
-            np.testing.assert_array_equal(torque_matrices["ua"][key], t_mat_mock)
-
-        # Reset mocks for next test
-        run_manager.reset_mock()
-        instance.get_matrices.reset_mock()
-
-        # Test for 'residue' level (not highest)
-        force_matrices = {"ua": {}, "res": [None], "poly": [None]}
-        torque_matrices = {"ua": {}, "res": [None], "poly": [None]}
-
-        instance.update_force_torque_matrices(
+            np.testing.assert_array_equal(force_avg["ua"][key], f_mat_mock)
+            np.testing.assert_array_equal(torque_avg["ua"][key], t_mat_mock)
+            self.assertEqual(frame_counts["ua"][key], 1)
+
+    def test_update_force_torque_matrices_residue(self):
+        """
+        Test that `update_force_torque_matrices` correctly updates force and torque
+        matrices for the 'residue' level, assigning whole-molecule matrices and
+        incrementing frame counts.
+        """
+        level_manager = LevelManager()
+        entropy_manager = MagicMock()
+        mol = MagicMock()
+        mol.trajectory.__getitem__.return_value = None
+
+        f_mat_mock = np.array([[1]])
+        t_mat_mock = np.array([[2]])
+        level_manager.get_matrices = MagicMock(return_value=(f_mat_mock, t_mat_mock))
+
+        force_avg = {"ua": {}, "res": [None], "poly": [None]}
+        torque_avg = {"ua": {}, "res": [None], "poly": [None]}
+        frame_counts = {"ua": {}, "res": [None], "poly": [None]}
+
+        level_manager.update_force_torque_matrices(
             entropy_manager=entropy_manager,
             mol=mol,
             group_id=0,
@@ -1098,19 +1081,75 @@
             level_list=["residue", "united_atom"],
             time_index=3,
             num_frames=10,
-            force_matrices=force_matrices,
-            torque_matrices=torque_matrices,
-        )
-
-        # mol.trajectory should be accessed
-        mol.trajectory.__getitem__.assert_called_with(3)
-
-        # get_matrices called once
-        instance.get_matrices.assert_called_once()
-
-        # force_matrices["res"][0] and torque_matrices["res"][0] assigned
-        np.testing.assert_array_equal(force_matrices["res"][0], f_mat_mock)
-        np.testing.assert_array_equal(torque_matrices["res"][0], t_mat_mock)
+            force_avg=force_avg,
+            torque_avg=torque_avg,
+            frame_counts=frame_counts,
+        )
+
+        np.testing.assert_array_equal(force_avg["res"][0], f_mat_mock)
+        np.testing.assert_array_equal(torque_avg["res"][0], t_mat_mock)
+        self.assertEqual(frame_counts["res"][0], 1)
+
+    def test_update_force_torque_matrices_incremental_average(self):
+        """
+        Test that `update_force_torque_matrices` correctly applies the incremental
+        mean formula when updating force and torque matrices over multiple frames.
+
+        Ensures that float precision is maintained and no casting errors occur.
+        """
+        level_manager = LevelManager()
+        entropy_manager = MagicMock()
+        mol = MagicMock()
+        mol.trajectory.__getitem__.return_value = None
+
+        # Ensure matrices are float64 to avoid casting errors
+        f_mat_1 = np.array([[1.0]], dtype=np.float64)
+        t_mat_1 = np.array([[2.0]], dtype=np.float64)
+        f_mat_2 = np.array([[3.0]], dtype=np.float64)
+        t_mat_2 = np.array([[4.0]], dtype=np.float64)
+
+        level_manager.get_matrices = MagicMock(
+            side_effect=[(f_mat_1, t_mat_1), (f_mat_2, t_mat_2)]
+        )
+
+        force_avg = {"ua": {}, "res": [None], "poly": [None]}
+        torque_avg = {"ua": {}, "res": [None], "poly": [None]}
+        frame_counts = {"ua": {}, "res": [None], "poly": [None]}
+
+        # First update
+        level_manager.update_force_torque_matrices(
+            entropy_manager=entropy_manager,
+            mol=mol,
+            group_id=0,
+            level="residue",
+            level_list=["residue", "united_atom"],
+            time_index=0,
+            num_frames=10,
+            force_avg=force_avg,
+            torque_avg=torque_avg,
+            frame_counts=frame_counts,
+        )
+
+        # Second update
+        level_manager.update_force_torque_matrices(
+            entropy_manager=entropy_manager,
+            mol=mol,
+            group_id=0,
+            level="residue",
+            level_list=["residue", "united_atom"],
+            time_index=1,
+            num_frames=10,
+            force_avg=force_avg,
+            torque_avg=torque_avg,
+            frame_counts=frame_counts,
+        )
+
+        expected_force = f_mat_1 + (f_mat_2 - f_mat_1) / 2
+        expected_torque = t_mat_1 + (t_mat_2 - t_mat_1) / 2
+
+        np.testing.assert_array_almost_equal(force_avg["res"][0], expected_force)
+        np.testing.assert_array_almost_equal(torque_avg["res"][0], expected_torque)
+        self.assertEqual(frame_counts["res"][0], 2)
 
     def test_filter_zero_rows_columns_no_zeros(self):
         """
