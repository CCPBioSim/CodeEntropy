import os
import unittest
from io import StringIO
from unittest.mock import MagicMock, mock_open, patch

import numpy as np
import requests
import yaml
from rich.console import Console

from CodeEntropy.run import RunManager
from tests.test_CodeEntropy.test_base import BaseTestCase


class TestRunManager(BaseTestCase):
    """
    Unit tests for the RunManager class. These tests verify the
    correct behavior of run manager.
    """

    def setUp(self):
        super().setUp()
        self.config_file = os.path.join(self.test_dir, "CITATION.cff")
        # Create mock config
        with patch("builtins.open", new_callable=mock_open) as mock_file:
            self.setup_citation_file(mock_file)
            with open(self.config_file, "w") as f:
                f.write(mock_file.return_value.read())
        self.run_manager = RunManager(folder=self.test_dir)

    def setup_citation_file(self, mock_file):
        """
        Mock the contents of the CITATION.cff file.
        """
        citation_content = """\
    authors:
    - given-names: Alice
      family-names: Smith
    """

        mock_file.return_value = mock_open(read_data=citation_content).return_value

    @patch("os.makedirs")
    @patch("os.listdir")
    def test_create_job_folder_empty_directory(self, mock_listdir, mock_makedirs):
        """
        Test that 'job001' is created when the directory is initially empty.
        """
        mock_listdir.return_value = []
        new_folder_path = RunManager.create_job_folder()
        expected_path = os.path.join(self.test_dir, "job001")
        self.assertEqual(
            os.path.realpath(new_folder_path), os.path.realpath(expected_path)
        )

    @patch("os.makedirs")
    @patch("os.listdir")
    def test_create_job_folder_with_existing_folders(self, mock_listdir, mock_makedirs):
        """
        Test that the next sequential job folder (e.g., 'job004') is created when
        existing folders 'job001', 'job002', and 'job003' are present.
        """
        mock_listdir.return_value = ["job001", "job002", "job003"]
        new_folder_path = RunManager.create_job_folder()
        expected_path = os.path.join(self.test_dir, "job004")

<<<<<<< HEAD
        normalized_new = os.path.normcase(os.path.normpath(new_folder_path))
        normalized_expected = os.path.normcase(os.path.normpath(expected_path))
        self.assertEqual(normalized_new, normalized_expected)

        called_args, called_kwargs = mock_makedirs.call_args
        normalized_called = os.path.normcase(os.path.normpath(called_args[0]))
        self.assertEqual(normalized_called, normalized_expected)
        self.assertTrue(called_kwargs.get("exist_ok", False))
=======
        self.assertEqual(
            os.path.normcase(os.path.realpath(new_folder_path)),
            os.path.normcase(os.path.realpath(expected_path)),
        )
        mock_makedirs.assert_called_once_with(
            os.path.normcase(os.path.realpath(expected_path)), exist_ok=True
        )
>>>>>>> 97b98db7

    @patch("os.makedirs")
    @patch("os.listdir")
    def test_create_job_folder_with_non_matching_folders(
        self, mock_listdir, mock_makedirs
    ):
        """
        Test that 'job001' is created when the directory contains only non-job-related
        folders.
        """
        mock_listdir.return_value = ["folderA", "another_one"]

        new_folder_path = RunManager.create_job_folder()
        expected_path = os.path.join(self.test_dir, "job001")

<<<<<<< HEAD
        normalized_new = os.path.normcase(os.path.normpath(new_folder_path))
        normalized_expected = os.path.normcase(os.path.normpath(expected_path))
        self.assertEqual(normalized_new, normalized_expected)

        called_args, called_kwargs = mock_makedirs.call_args
        normalized_called = os.path.normcase(os.path.normpath(called_args[0]))
        self.assertEqual(normalized_called, normalized_expected)
        self.assertTrue(called_kwargs.get("exist_ok", False))
=======
        self.assertEqual(
            os.path.normcase(os.path.realpath(new_folder_path)),
            os.path.normcase(os.path.realpath(expected_path)),
        )
        mock_makedirs.assert_called_once_with(
            os.path.normcase(os.path.realpath(expected_path)), exist_ok=True
        )
>>>>>>> 97b98db7

    @patch("os.makedirs")
    @patch("os.listdir")
    def test_create_job_folder_mixed_folder_names(self, mock_listdir, mock_makedirs):
        """
        Test that the correct next job folder (e.g., 'job003') is created when both
        job and non-job folders exist in the directory.
        """
        mock_listdir.return_value = ["job001", "abc", "job002", "random"]
        new_folder_path = RunManager.create_job_folder()
        expected_path = os.path.join(self.test_dir, "job003")
        self.assertEqual(
            os.path.normcase(os.path.abspath(new_folder_path)),
            os.path.normcase(os.path.abspath(expected_path)),
        )

        called_path = os.path.normcase(os.path.abspath(mock_makedirs.call_args[0][0]))
        self.assertEqual(called_path, os.path.normcase(os.path.abspath(expected_path)))
        self.assertTrue(mock_makedirs.call_args[1]["exist_ok"])

    @patch("os.makedirs")
    @patch("os.listdir")
    def test_create_job_folder_with_invalid_job_suffix(
        self, mock_listdir, mock_makedirs
    ):
        """
        Test that invalid job folder names like 'jobABC' are ignored when determining
        the next job number.
        """
        # Simulate existing folders, one of which is invalid
        mock_listdir.return_value = ["job001", "jobABC", "job002"]

        new_folder_path = RunManager.create_job_folder()
        expected_path = os.path.join(self.test_dir, "job003")

<<<<<<< HEAD
        normalized_new = os.path.normcase(os.path.normpath(new_folder_path))
        normalized_expected = os.path.normcase(os.path.normpath(expected_path))
        self.assertEqual(normalized_new, normalized_expected)

        called_args, called_kwargs = mock_makedirs.call_args
        normalized_called = os.path.normcase(os.path.normpath(called_args[0]))
        self.assertEqual(normalized_called, normalized_expected)
        self.assertTrue(called_kwargs.get("exist_ok", False))
=======
        self.assertEqual(
            os.path.normcase(os.path.realpath(new_folder_path)),
            os.path.normcase(os.path.realpath(expected_path)),
        )
        mock_makedirs.assert_called_once_with(
            os.path.normcase(os.path.realpath(expected_path)), exist_ok=True
        )
>>>>>>> 97b98db7

    @patch("requests.get")
    def test_load_citation_data_success(self, mock_get):
        """Should return parsed dict when CITATION.cff loads successfully."""
        mock_yaml = """
        authors:
          - given-names: Alice
            family-names: Smith
        title: TestProject
        version: 1.0
        date-released: 2025-01-01
        """
        mock_response = MagicMock()
        mock_response.status_code = 200
        mock_response.text = mock_yaml
        mock_get.return_value = mock_response

        instance = RunManager("dummy")
        data = instance.load_citation_data()

        self.assertIsInstance(data, dict)
        self.assertEqual(data["title"], "TestProject")
        self.assertEqual(data["authors"][0]["given-names"], "Alice")

    @patch("requests.get")
    def test_load_citation_data_network_error(self, mock_get):
        """Should return None if network request fails."""
        mock_get.side_effect = requests.exceptions.ConnectionError("Network down")

        instance = RunManager("dummy")
        data = instance.load_citation_data()

        self.assertIsNone(data)

    @patch("requests.get")
    def test_load_citation_data_http_error(self, mock_get):
        """Should return None if HTTP response is non-200."""
        mock_response = MagicMock()
        mock_response.status_code = 404
        mock_response.raise_for_status.side_effect = requests.exceptions.HTTPError()
        mock_get.return_value = mock_response

        instance = RunManager("dummy")
        data = instance.load_citation_data()

        self.assertIsNone(data)

    @patch("requests.get")
    def test_load_citation_data_invalid_yaml(self, mock_get):
        """Should raise YAML error if file content is invalid YAML."""
        mock_response = MagicMock()
        mock_response.status_code = 200
        mock_response.text = "invalid: [oops"
        mock_get.return_value = mock_response

        instance = RunManager("dummy")

        with self.assertRaises(yaml.YAMLError):
            instance.load_citation_data()

    @patch.object(RunManager, "load_citation_data")
    def test_show_splash_with_citation(self, mock_load):
        """Should render full splash screen when citation data is present."""
        mock_load.return_value = {
            "title": "TestProject",
            "version": "1.0",
            "date-released": "2025-01-01",
            "url": "https://example.com",
            "abstract": "This is a test abstract.",
            "authors": [
                {"given-names": "Alice", "family-names": "Smith", "affiliation": "Uni"}
            ],
        }

        buf = StringIO()
        test_console = Console(file=buf, force_terminal=False, width=80)

        instance = RunManager("dummy")
        with patch("CodeEntropy.run.console", test_console):
            instance.show_splash()

        output = buf.getvalue()

        self.assertIn("Version 1.0", output)
        self.assertIn("2025-01-01", output)
        self.assertIn("https://example.com", output)
        self.assertIn("This is a test abstract.", output)
        self.assertIn("Alice Smith", output)

    @patch.object(RunManager, "load_citation_data", return_value=None)
    def test_show_splash_without_citation(self, mock_load):
        """Should render minimal splash screen when no citation data."""
        buf = StringIO()
        test_console = Console(file=buf, force_terminal=False, width=80)

        instance = RunManager("dummy")
        with patch("CodeEntropy.run.console", test_console):
            instance.show_splash()

        output = buf.getvalue()

        self.assertNotIn("Version", output)
        self.assertNotIn("Contributors", output)
        self.assertIn("Welcome to CodeEntropy", output)

    @patch.object(RunManager, "load_citation_data")
    def test_show_splash_missing_fields(self, mock_load):
        """Should gracefully handle missing optional fields in citation data."""
        mock_load.return_value = {
            "title": "PartialProject",
            # no version, no date, no authors, no abstract
        }

        buf = StringIO()
        test_console = Console(file=buf, force_terminal=False, width=80)

        instance = RunManager("dummy")
        with patch("CodeEntropy.run.console", test_console):
            instance.show_splash()

        output = buf.getvalue()

        self.assertIn("Version ?", output)
        self.assertIn("No description available.", output)

    def test_run_entropy_workflow(self):
        """
        Test the run_entropy_workflow method to ensure it initializes and executes
        correctly with mocked dependencies.
        """
        run_manager = RunManager("mock_folder/job001")
        run_manager._logging_config = MagicMock()
        run_manager._config_manager = MagicMock()
        run_manager.load_citation_data = MagicMock()
        run_manager._data_logger = MagicMock()
        run_manager.folder = self.test_dir

        mock_logger = MagicMock()
        run_manager._logging_config.setup_logging.return_value = mock_logger

        run_manager._config_manager.load_config.return_value = {
            "test_run": {
                "top_traj_file": ["/path/to/tpr", "/path/to/trr"],
                "selection_string": "all",
                "output_file": "output.json",
                "verbose": True,
            }
        }

        run_manager.load_citation_data.return_value = {
            "cff-version": "1.2.0",
            "title": "CodeEntropy",
            "message": (
                "If you use this software, please cite it using the "
                "metadata from this file."
            ),
            "type": "software",
            "authors": [
                {
                    "given-names": "Forename",
                    "family-names": "Sirname",
                    "email": "test@email.ac.uk",
                }
            ],
        }

        mock_args = MagicMock()
        mock_args.output_file = "output.json"
        mock_args.verbose = True
        mock_args.top_traj_file = ["/path/to/tpr", "/path/to/trr"]
        mock_args.selection_string = "all"
        parser = run_manager._config_manager.setup_argparse.return_value
        parser.parse_known_args.return_value = (mock_args, [])

        run_manager._config_manager.merge_configs.return_value = mock_args

        mock_entropy_manager = MagicMock()
        with (
            unittest.mock.patch(
                "CodeEntropy.run.EntropyManager", return_value=mock_entropy_manager
            ),
            unittest.mock.patch("CodeEntropy.run.mda.Universe") as mock_universe,
        ):

            run_manager.run_entropy_workflow()

            mock_universe.assert_called_once_with("/path/to/tpr", ["/path/to/trr"])
            mock_entropy_manager.execute.assert_called_once()

    def test_run_configuration_warning(self):
        """
        Test that a warning is logged when the config entry is not a dictionary.
        """
        run_manager = RunManager("mock_folder/job001")
        run_manager._logging_config = MagicMock()
        run_manager._config_manager = MagicMock()
        run_manager.load_citation_data = MagicMock()
        run_manager._data_logger = MagicMock()
        run_manager.folder = self.test_dir

        mock_logger = MagicMock()
        run_manager._logging_config.setup_logging.return_value = mock_logger

        run_manager._config_manager.load_config.return_value = {
            "invalid_run": "this_should_be_a_dict"
        }

        run_manager.load_citation_data.return_value = {
            "cff-version": "1.2.0",
            "title": "CodeEntropy",
            "message": (
                "If you use this software, please cite it using the "
                "metadata from this file."
            ),
            "type": "software",
            "authors": [
                {
                    "given-names": "Forename",
                    "family-names": "Sirname",
                    "email": "test@email.ac.uk",
                }
            ],
        }

        mock_args = MagicMock()
        mock_args.output_file = "output.json"
        mock_args.verbose = False

        parser = run_manager._config_manager.setup_argparse.return_value
        parser.parse_known_args.return_value = (mock_args, [])
        run_manager._config_manager.merge_configs.return_value = mock_args

        run_manager.run_entropy_workflow()

        mock_logger.warning.assert_called_with(
            "Run configuration for invalid_run is not a dictionary."
        )

    def test_run_entropy_workflow_missing_traj_file(self):
        """
        Test that a ValueError is raised when 'top_traj_file' is missing.
        """
        run_manager = RunManager("mock_folder/job001")
        run_manager._logging_config = MagicMock()
        run_manager._config_manager = MagicMock()
        run_manager.load_citation_data = MagicMock()
        run_manager._data_logger = MagicMock()
        run_manager.folder = self.test_dir

        mock_logger = MagicMock()
        run_manager._logging_config.setup_logging.return_value = mock_logger

        run_manager._config_manager.load_config.return_value = {
            "test_run": {
                "top_traj_file": None,
                "output_file": "output.json",
                "verbose": False,
            }
        }

        run_manager.load_citation_data.return_value = {
            "cff-version": "1.2.0",
            "title": "CodeEntropy",
            "message": (
                "If you use this software, please cite it using the "
                "metadata from this file."
            ),
            "type": "software",
            "authors": [
                {
                    "given-names": "Forename",
                    "family-names": "Sirname",
                    "email": "test@email.ac.uk",
                }
            ],
        }

        mock_args = MagicMock()
        mock_args.output_file = "output.json"
        mock_args.verbose = False
        mock_args.top_traj_file = None
        mock_args.selection_string = None

        parser = run_manager._config_manager.setup_argparse.return_value
        parser.parse_known_args.return_value = (mock_args, [])
        run_manager._config_manager.merge_configs.return_value = mock_args

        with self.assertRaisesRegex(ValueError, "Missing 'top_traj_file' argument."):
            run_manager.run_entropy_workflow()

    def test_run_entropy_workflow_missing_selection_string(self):
        """
        Test that a ValueError is raised when 'selection_string' is missing.
        """
        run_manager = RunManager("mock_folder/job001")
        run_manager._logging_config = MagicMock()
        run_manager._config_manager = MagicMock()
        run_manager.load_citation_data = MagicMock()
        run_manager._data_logger = MagicMock()
        run_manager.folder = self.test_dir

        mock_logger = MagicMock()
        run_manager._logging_config.setup_logging.return_value = mock_logger

        run_manager._config_manager.load_config.return_value = {
            "test_run": {
                "top_traj_file": ["/path/to/tpr", "/path/to/trr"],
                "output_file": "output.json",
                "verbose": False,
            }
        }

        run_manager.load_citation_data.return_value = {
            "cff-version": "1.2.0",
            "title": "CodeEntropy",
            "message": (
                "If you use this software, please cite it using the "
                "metadata from this file."
            ),
            "type": "software",
            "authors": [
                {
                    "given-names": "Forename",
                    "family-names": "Sirname",
                    "email": "test@email.ac.uk",
                }
            ],
        }

        mock_args = MagicMock()
        mock_args.output_file = "output.json"
        mock_args.verbose = False
        mock_args.top_traj_file = ["/path/to/tpr", "/path/to/trr"]
        mock_args.selection_string = None

        parser = run_manager._config_manager.setup_argparse.return_value
        parser.parse_known_args.return_value = (mock_args, [])
        run_manager._config_manager.merge_configs.return_value = mock_args

        with self.assertRaisesRegex(ValueError, "Missing 'selection_string' argument."):
            run_manager.run_entropy_workflow()

    @patch("CodeEntropy.run.AnalysisFromFunction")
    @patch("CodeEntropy.run.mda.Merge")
    def test_new_U_select_frame(self, MockMerge, MockAnalysisFromFunction):
        # Mock Universe and its components
        mock_universe = MagicMock()
        mock_trajectory = MagicMock()
        mock_trajectory.__len__.return_value = 10
        mock_universe.trajectory = mock_trajectory

        mock_select_atoms = MagicMock()
        mock_universe.select_atoms.return_value = mock_select_atoms

        # Mock AnalysisFromFunction results for coordinates, forces, and dimensions
        coords = np.random.rand(10, 100, 3)
        forces = np.random.rand(10, 100, 3)
        dims = np.random.rand(10, 3)

        mock_coords_analysis = MagicMock()
        mock_coords_analysis.run.return_value.results = {"timeseries": coords}

        mock_forces_analysis = MagicMock()
        mock_forces_analysis.run.return_value.results = {"timeseries": forces}

        mock_dims_analysis = MagicMock()
        mock_dims_analysis.run.return_value.results = {"timeseries": dims}

        # Set the side effects for the three AnalysisFromFunction calls
        MockAnalysisFromFunction.side_effect = [
            mock_coords_analysis,
            mock_forces_analysis,
            mock_dims_analysis,
        ]

        # Mock the merge operation
        mock_merged_universe = MagicMock()
        MockMerge.return_value = mock_merged_universe

        run_manager = RunManager("mock_folder/job001")
        result = run_manager.new_U_select_frame(mock_universe)

        mock_universe.select_atoms.assert_called_once_with("all", updating=True)
        MockMerge.assert_called_once_with(mock_select_atoms)

        # Ensure the 'load_new' method was called with the correct arguments
        mock_merged_universe.load_new.assert_called_once()
        args, kwargs = mock_merged_universe.load_new.call_args

        # Assert that the arrays are passed correctly
        np.testing.assert_array_equal(args[0], coords)
        np.testing.assert_array_equal(kwargs["forces"], forces)
        np.testing.assert_array_equal(kwargs["dimensions"], dims)

        # Check if format was included in the kwargs
        self.assertIn("format", kwargs)

        # Ensure the result is the mock merged universe
        self.assertEqual(result, mock_merged_universe)

    @patch("CodeEntropy.run.AnalysisFromFunction")
    @patch("CodeEntropy.run.mda.Merge")
    def test_new_U_select_atom(self, MockMerge, MockAnalysisFromFunction):
        # Mock Universe and its components
        mock_universe = MagicMock()
        mock_select_atoms = MagicMock()
        mock_universe.select_atoms.return_value = mock_select_atoms

        # Mock AnalysisFromFunction results for coordinates, forces, and dimensions
        coords = np.random.rand(10, 100, 3)
        forces = np.random.rand(10, 100, 3)
        dims = np.random.rand(10, 3)

        mock_coords_analysis = MagicMock()
        mock_coords_analysis.run.return_value.results = {"timeseries": coords}

        mock_forces_analysis = MagicMock()
        mock_forces_analysis.run.return_value.results = {"timeseries": forces}

        mock_dims_analysis = MagicMock()
        mock_dims_analysis.run.return_value.results = {"timeseries": dims}

        # Set the side effects for the three AnalysisFromFunction calls
        MockAnalysisFromFunction.side_effect = [
            mock_coords_analysis,
            mock_forces_analysis,
            mock_dims_analysis,
        ]

        # Mock the merge operation
        mock_merged_universe = MagicMock()
        MockMerge.return_value = mock_merged_universe

        run_manager = RunManager("mock_folder/job001")
        result = run_manager.new_U_select_atom(
            mock_universe, select_string="resid 1-10"
        )

        mock_universe.select_atoms.assert_called_once_with("resid 1-10", updating=True)
        MockMerge.assert_called_once_with(mock_select_atoms)

        # Ensure the 'load_new' method was called with the correct arguments
        mock_merged_universe.load_new.assert_called_once()
        args, kwargs = mock_merged_universe.load_new.call_args

        # Assert that the arrays are passed correctly
        np.testing.assert_array_equal(args[0], coords)
        np.testing.assert_array_equal(kwargs["forces"], forces)
        np.testing.assert_array_equal(kwargs["dimensions"], dims)

        # Check if format was included in the kwargs
        self.assertIn("format", kwargs)

        # Ensure the result is the mock merged universe
        self.assertEqual(result, mock_merged_universe)

    @patch("CodeEntropy.run.pickle.dump")
    @patch("CodeEntropy.run.open", create=True)
    def test_write_universe(self, mock_open, mock_pickle_dump):
        # Mock Universe
        mock_universe = MagicMock()

        # Mock the file object returned by open
        mock_file = MagicMock()
        mock_open.return_value = mock_file

        run_manager = RunManager("mock_folder/job001")
        result = run_manager.write_universe(mock_universe, name="test_universe")

        mock_open.assert_called_once_with("test_universe.pkl", "wb")

        # Ensure pickle.dump() was called
        mock_pickle_dump.assert_called_once_with(mock_universe, mock_file)

        # Ensure the method returns the correct filename
        self.assertEqual(result, "test_universe")

    @patch("CodeEntropy.run.pickle.load")
    @patch("CodeEntropy.run.open", create=True)
    def test_read_universe(self, mock_open, mock_pickle_load):
        # Mock the file object returned by open
        mock_file = MagicMock()
        mock_open.return_value = mock_file

        # Mock Universe to return when pickle.load is called
        mock_universe = MagicMock()
        mock_pickle_load.return_value = mock_universe

        # Path to the mock file
        path = "test_universe.pkl"

        run_manager = RunManager("mock_folder/job001")
        result = run_manager.read_universe(path)

        mock_open.assert_called_once_with(path, "rb")

        # Ensure pickle.load() was called with the mock file object
        mock_pickle_load.assert_called_once_with(mock_file)

        # Ensure the method returns the correct mock universe
        self.assertEqual(result, mock_universe)


if __name__ == "__main__":
    unittest.main()<|MERGE_RESOLUTION|>--- conflicted
+++ resolved
@@ -64,7 +64,6 @@
         new_folder_path = RunManager.create_job_folder()
         expected_path = os.path.join(self.test_dir, "job004")
 
-<<<<<<< HEAD
         normalized_new = os.path.normcase(os.path.normpath(new_folder_path))
         normalized_expected = os.path.normcase(os.path.normpath(expected_path))
         self.assertEqual(normalized_new, normalized_expected)
@@ -73,15 +72,6 @@
         normalized_called = os.path.normcase(os.path.normpath(called_args[0]))
         self.assertEqual(normalized_called, normalized_expected)
         self.assertTrue(called_kwargs.get("exist_ok", False))
-=======
-        self.assertEqual(
-            os.path.normcase(os.path.realpath(new_folder_path)),
-            os.path.normcase(os.path.realpath(expected_path)),
-        )
-        mock_makedirs.assert_called_once_with(
-            os.path.normcase(os.path.realpath(expected_path)), exist_ok=True
-        )
->>>>>>> 97b98db7
 
     @patch("os.makedirs")
     @patch("os.listdir")
@@ -97,7 +87,6 @@
         new_folder_path = RunManager.create_job_folder()
         expected_path = os.path.join(self.test_dir, "job001")
 
-<<<<<<< HEAD
         normalized_new = os.path.normcase(os.path.normpath(new_folder_path))
         normalized_expected = os.path.normcase(os.path.normpath(expected_path))
         self.assertEqual(normalized_new, normalized_expected)
@@ -106,15 +95,6 @@
         normalized_called = os.path.normcase(os.path.normpath(called_args[0]))
         self.assertEqual(normalized_called, normalized_expected)
         self.assertTrue(called_kwargs.get("exist_ok", False))
-=======
-        self.assertEqual(
-            os.path.normcase(os.path.realpath(new_folder_path)),
-            os.path.normcase(os.path.realpath(expected_path)),
-        )
-        mock_makedirs.assert_called_once_with(
-            os.path.normcase(os.path.realpath(expected_path)), exist_ok=True
-        )
->>>>>>> 97b98db7
 
     @patch("os.makedirs")
     @patch("os.listdir")
@@ -150,7 +130,6 @@
         new_folder_path = RunManager.create_job_folder()
         expected_path = os.path.join(self.test_dir, "job003")
 
-<<<<<<< HEAD
         normalized_new = os.path.normcase(os.path.normpath(new_folder_path))
         normalized_expected = os.path.normcase(os.path.normpath(expected_path))
         self.assertEqual(normalized_new, normalized_expected)
@@ -159,15 +138,6 @@
         normalized_called = os.path.normcase(os.path.normpath(called_args[0]))
         self.assertEqual(normalized_called, normalized_expected)
         self.assertTrue(called_kwargs.get("exist_ok", False))
-=======
-        self.assertEqual(
-            os.path.normcase(os.path.realpath(new_folder_path)),
-            os.path.normcase(os.path.realpath(expected_path)),
-        )
-        mock_makedirs.assert_called_once_with(
-            os.path.normcase(os.path.realpath(expected_path)), exist_ok=True
-        )
->>>>>>> 97b98db7
 
     @patch("requests.get")
     def test_load_citation_data_success(self, mock_get):
