import os
import unittest
from io import StringIO
from unittest.mock import MagicMock, mock_open, patch

import requests
import yaml
from rich.console import Console

from CodeEntropy.run import RunManager
from tests.test_CodeEntropy.test_base import BaseTestCase


class TestRunManager(BaseTestCase):
    """
    Unit tests for the RunManager class. These tests verify the
    correct behavior of run manager.
    """

    def setUp(self):
        super().setUp()
        self.config_file = os.path.join(self.test_dir, "CITATION.cff")
        # Create mock config
        with patch("builtins.open", new_callable=mock_open) as mock_file:
            self.setup_citation_file(mock_file)
            with open(self.config_file, "w") as f:
                f.write(mock_file.return_value.read())
        self.run_manager = RunManager(folder=self.test_dir)

    def setup_citation_file(self, mock_file):
        """
        Mock the contents of the CITATION.cff file.
        """
        citation_content = """\
    authors:
    - given-names: Alice
      family-names: Smith
    """

        mock_file.return_value = mock_open(read_data=citation_content).return_value

    @patch("os.makedirs")
    @patch("os.listdir")
    def test_create_job_folder_empty_directory(self, mock_listdir, mock_makedirs):
        """
        Test that 'job001' is created when the directory is initially empty.
        """
        mock_listdir.return_value = []
        new_folder_path = RunManager.create_job_folder()
        expected_path = os.path.join(self.test_dir, "job001")
        self.assertEqual(
            os.path.realpath(new_folder_path), os.path.realpath(expected_path)
        )

    @patch("os.makedirs")
    @patch("os.listdir")
    def test_create_job_folder_with_existing_folders(self, mock_listdir, mock_makedirs):
        """
        Test that the next sequential job folder (e.g., 'job004') is created when
        existing folders 'job001', 'job002', and 'job003' are present.
        """
        mock_listdir.return_value = ["job001", "job002", "job003"]
        new_folder_path = RunManager.create_job_folder()
        expected_path = os.path.join(self.test_dir, "job004")

        # Normalize paths cross-platform
        normalized_new = os.path.normcase(
            os.path.realpath(os.path.normpath(new_folder_path))
        )
        normalized_expected = os.path.normcase(
            os.path.realpath(os.path.normpath(expected_path))
        )

        self.assertEqual(normalized_new, normalized_expected)

        called_args, called_kwargs = mock_makedirs.call_args
        normalized_called = os.path.normcase(
            os.path.realpath(os.path.normpath(called_args[0]))
        )
        self.assertEqual(normalized_called, normalized_expected)
        self.assertTrue(called_kwargs.get("exist_ok", False))

    @patch("os.makedirs")
    @patch("os.listdir")
    def test_create_job_folder_with_non_matching_folders(
        self, mock_listdir, mock_makedirs
    ):
        """
        Test that 'job001' is created when the directory contains only non-job-related
        folders.
        """
        mock_listdir.return_value = ["folderA", "another_one"]

        new_folder_path = RunManager.create_job_folder()
        expected_path = os.path.join(self.test_dir, "job001")

        normalized_new = os.path.normcase(
            os.path.realpath(os.path.normpath(new_folder_path))
        )
        normalized_expected = os.path.normcase(
            os.path.realpath(os.path.normpath(expected_path))
        )
        self.assertEqual(normalized_new, normalized_expected)

        called_args, called_kwargs = mock_makedirs.call_args
        normalized_called = os.path.normcase(
            os.path.realpath(os.path.normpath(called_args[0]))
        )
        self.assertEqual(normalized_called, normalized_expected)
        self.assertTrue(called_kwargs.get("exist_ok", False))

    @patch("os.makedirs")
    @patch("os.listdir")
    def test_create_job_folder_mixed_folder_names(self, mock_listdir, mock_makedirs):
        """
        Test that the correct next job folder (e.g., 'job003') is created when both
        job and non-job folders exist in the directory.
        """
        mock_listdir.return_value = ["job001", "abc", "job002", "random"]
        new_folder_path = RunManager.create_job_folder()
        expected_path = os.path.join(self.test_dir, "job003")

        normalized_new = os.path.normcase(
            os.path.realpath(os.path.normpath(new_folder_path))
        )
        normalized_expected = os.path.normcase(
            os.path.realpath(os.path.normpath(expected_path))
        )
        self.assertEqual(normalized_new, normalized_expected)

        called_args, called_kwargs = mock_makedirs.call_args
        normalized_called = os.path.normcase(
            os.path.realpath(os.path.normpath(called_args[0]))
        )
        self.assertEqual(normalized_called, normalized_expected)
        self.assertTrue(called_kwargs.get("exist_ok", False))

    @patch("os.makedirs")
    @patch("os.listdir")
    def test_create_job_folder_with_invalid_job_suffix(
        self, mock_listdir, mock_makedirs
    ):
        """
        Test that invalid job folder names like 'jobABC' are ignored when determining
        the next job number.
        """
        # Simulate existing folders, one of which is invalid
        mock_listdir.return_value = ["job001", "jobABC", "job002"]

        new_folder_path = RunManager.create_job_folder()
        expected_path = os.path.join(self.test_dir, "job003")

        normalized_new = os.path.normcase(
            os.path.realpath(os.path.normpath(new_folder_path))
        )
        normalized_expected = os.path.normcase(
            os.path.realpath(os.path.normpath(expected_path))
        )
        self.assertEqual(normalized_new, normalized_expected)

        called_args, called_kwargs = mock_makedirs.call_args
        normalized_called = os.path.normcase(
            os.path.realpath(os.path.normpath(called_args[0]))
        )
        self.assertEqual(normalized_called, normalized_expected)
        self.assertTrue(called_kwargs.get("exist_ok", False))

    @patch("requests.get")
    def test_load_citation_data_success(self, mock_get):
        """Should return parsed dict when CITATION.cff loads successfully."""
        mock_yaml = """
        authors:
          - given-names: Alice
            family-names: Smith
        title: TestProject
        version: 1.0
        date-released: 2025-01-01
        """
        mock_response = MagicMock()
        mock_response.status_code = 200
        mock_response.text = mock_yaml
        mock_get.return_value = mock_response

        instance = RunManager("dummy")
        data = instance.load_citation_data()

        self.assertIsInstance(data, dict)
        self.assertEqual(data["title"], "TestProject")
        self.assertEqual(data["authors"][0]["given-names"], "Alice")

    @patch("requests.get")
    def test_load_citation_data_network_error(self, mock_get):
        """Should return None if network request fails."""
        mock_get.side_effect = requests.exceptions.ConnectionError("Network down")

        instance = RunManager("dummy")
        data = instance.load_citation_data()

        self.assertIsNone(data)

    @patch("requests.get")
    def test_load_citation_data_http_error(self, mock_get):
        """Should return None if HTTP response is non-200."""
        mock_response = MagicMock()
        mock_response.status_code = 404
        mock_response.raise_for_status.side_effect = requests.exceptions.HTTPError()
        mock_get.return_value = mock_response

        instance = RunManager("dummy")
        data = instance.load_citation_data()

        self.assertIsNone(data)

    @patch("requests.get")
    def test_load_citation_data_invalid_yaml(self, mock_get):
        """Should raise YAML error if file content is invalid YAML."""
        mock_response = MagicMock()
        mock_response.status_code = 200
        mock_response.text = "invalid: [oops"
        mock_get.return_value = mock_response

        instance = RunManager("dummy")

        with self.assertRaises(yaml.YAMLError):
            instance.load_citation_data()

    @patch.object(RunManager, "load_citation_data")
    def test_show_splash_with_citation(self, mock_load):
        """Should render full splash screen when citation data is present."""
        mock_load.return_value = {
            "title": "TestProject",
            "version": "1.0",
            "date-released": "2025-01-01",
            "url": "https://example.com",
            "abstract": "This is a test abstract.",
            "authors": [
                {"given-names": "Alice", "family-names": "Smith", "affiliation": "Uni"}
            ],
        }

        buf = StringIO()
        test_console = Console(file=buf, force_terminal=False, width=80)

        instance = RunManager("dummy")
        with patch("CodeEntropy.run.console", test_console):
            instance.show_splash()

        output = buf.getvalue()

        self.assertIn("Version 1.0", output)
        self.assertIn("2025-01-01", output)
        self.assertIn("https://example.com", output)
        self.assertIn("This is a test abstract.", output)
        self.assertIn("Alice Smith", output)

    @patch.object(RunManager, "load_citation_data", return_value=None)
    def test_show_splash_without_citation(self, mock_load):
        """Should render minimal splash screen when no citation data."""
        buf = StringIO()
        test_console = Console(file=buf, force_terminal=False, width=80)

        instance = RunManager("dummy")
        with patch("CodeEntropy.run.console", test_console):
            instance.show_splash()

        output = buf.getvalue()

        self.assertNotIn("Version", output)
        self.assertNotIn("Contributors", output)
        self.assertIn("Welcome to CodeEntropy", output)

    @patch.object(RunManager, "load_citation_data")
    def test_show_splash_missing_fields(self, mock_load):
        """Should gracefully handle missing optional fields in citation data."""
        mock_load.return_value = {
            "title": "PartialProject",
            # no version, no date, no authors, no abstract
        }

        buf = StringIO()
        test_console = Console(file=buf, force_terminal=False, width=80)

        instance = RunManager("dummy")
        with patch("CodeEntropy.run.console", test_console):
            instance.show_splash()

        output = buf.getvalue()

        self.assertIn("Version ?", output)
        self.assertIn("No description available.", output)

    def test_run_entropy_workflow(self):
        """
        Test the run_entropy_workflow method to ensure it initializes and executes
        correctly with mocked dependencies.
        """
        run_manager = RunManager("mock_folder/job001")
        run_manager._logging_config = MagicMock()
        run_manager._config_manager = MagicMock()
        run_manager.load_citation_data = MagicMock()
        run_manager._data_logger = MagicMock()
        run_manager.folder = self.test_dir

        mock_logger = MagicMock()
        run_manager._logging_config.setup_logging.return_value = mock_logger

        run_manager._config_manager.load_config.return_value = {
            "test_run": {
                "top_traj_file": ["/path/to/tpr", "/path/to/trr"],
                "force_file": None,
                "file_format": None,
                "selection_string": "all",
                "output_file": "output.json",
                "verbose": True,
            }
        }

        run_manager.load_citation_data.return_value = {
            "cff-version": "1.2.0",
            "title": "CodeEntropy",
            "message": (
                "If you use this software, please cite it using the "
                "metadata from this file."
            ),
            "type": "software",
            "authors": [
                {
                    "given-names": "Forename",
                    "family-names": "Sirname",
                    "email": "test@email.ac.uk",
                }
            ],
        }

        mock_args = MagicMock()
        mock_args.output_file = "output.json"
        mock_args.verbose = True
        mock_args.top_traj_file = ["/path/to/tpr", "/path/to/trr"]
        mock_args.force_file = None
        mock_args.file_format = None
        mock_args.selection_string = "all"
        parser = run_manager._config_manager.setup_argparse.return_value
        parser.parse_known_args.return_value = (mock_args, [])

        run_manager._config_manager.merge_configs.return_value = mock_args

        mock_entropy_manager = MagicMock()
        with (
            unittest.mock.patch(
                "CodeEntropy.run.EntropyManager", return_value=mock_entropy_manager
            ),
            unittest.mock.patch("CodeEntropy.run.mda.Universe") as mock_universe,
        ):

            run_manager.run_entropy_workflow()

            mock_universe.assert_called_once_with(
                "/path/to/tpr", ["/path/to/trr"], format=None
            )
            mock_entropy_manager.execute.assert_called_once()

    def test_run_configuration_warning(self):
        """
        Test that a warning is logged when the config entry is not a dictionary.
        """
        run_manager = RunManager("mock_folder/job001")
        run_manager._logging_config = MagicMock()
        run_manager._config_manager = MagicMock()
        run_manager.load_citation_data = MagicMock()
        run_manager._data_logger = MagicMock()
        run_manager.folder = self.test_dir

        mock_logger = MagicMock()
        run_manager._logging_config.setup_logging.return_value = mock_logger

        run_manager._config_manager.load_config.return_value = {
            "invalid_run": "this_should_be_a_dict"
        }

        run_manager.load_citation_data.return_value = {
            "cff-version": "1.2.0",
            "title": "CodeEntropy",
            "message": (
                "If you use this software, please cite it using the "
                "metadata from this file."
            ),
            "type": "software",
            "authors": [
                {
                    "given-names": "Forename",
                    "family-names": "Sirname",
                    "email": "test@email.ac.uk",
                }
            ],
        }

        mock_args = MagicMock()
        mock_args.output_file = "output.json"
        mock_args.verbose = False

        parser = run_manager._config_manager.setup_argparse.return_value
        parser.parse_known_args.return_value = (mock_args, [])
        run_manager._config_manager.merge_configs.return_value = mock_args

        run_manager.run_entropy_workflow()

        mock_logger.warning.assert_called_with(
            "Run configuration for invalid_run is not a dictionary."
        )

    def test_run_entropy_workflow_missing_traj_file(self):
        """
        Test that a ValueError is raised when 'top_traj_file' is missing.
        """
        run_manager = RunManager("mock_folder/job001")
        run_manager._logging_config = MagicMock()
        run_manager._config_manager = MagicMock()
        run_manager.load_citation_data = MagicMock()
        run_manager._data_logger = MagicMock()
        run_manager.folder = self.test_dir

        mock_logger = MagicMock()
        run_manager._logging_config.setup_logging.return_value = mock_logger

        run_manager._config_manager.load_config.return_value = {
            "test_run": {
                "top_traj_file": None,
                "output_file": "output.json",
                "verbose": False,
            }
        }

        run_manager.load_citation_data.return_value = {
            "cff-version": "1.2.0",
            "title": "CodeEntropy",
            "message": (
                "If you use this software, please cite it using the "
                "metadata from this file."
            ),
            "type": "software",
            "authors": [
                {
                    "given-names": "Forename",
                    "family-names": "Sirname",
                    "email": "test@email.ac.uk",
                }
            ],
        }

        mock_args = MagicMock()
        mock_args.output_file = "output.json"
        mock_args.verbose = False
        mock_args.top_traj_file = None
        mock_args.selection_string = None

        parser = run_manager._config_manager.setup_argparse.return_value
        parser.parse_known_args.return_value = (mock_args, [])
        run_manager._config_manager.merge_configs.return_value = mock_args

        with self.assertRaisesRegex(ValueError, "Missing 'top_traj_file' argument."):
            run_manager.run_entropy_workflow()

    def test_run_entropy_workflow_missing_selection_string(self):
        """
        Test that a ValueError is raised when 'selection_string' is missing.
        """
        run_manager = RunManager("mock_folder/job001")
        run_manager._logging_config = MagicMock()
        run_manager._config_manager = MagicMock()
        run_manager.load_citation_data = MagicMock()
        run_manager._data_logger = MagicMock()
        run_manager.folder = self.test_dir

        mock_logger = MagicMock()
        run_manager._logging_config.setup_logging.return_value = mock_logger

        run_manager._config_manager.load_config.return_value = {
            "test_run": {
                "top_traj_file": ["/path/to/tpr", "/path/to/trr"],
                "output_file": "output.json",
                "verbose": False,
            }
        }

        run_manager.load_citation_data.return_value = {
            "cff-version": "1.2.0",
            "title": "CodeEntropy",
            "message": (
                "If you use this software, please cite it using the "
                "metadata from this file."
            ),
            "type": "software",
            "authors": [
                {
                    "given-names": "Forename",
                    "family-names": "Sirname",
                    "email": "test@email.ac.uk",
                }
            ],
        }

        mock_args = MagicMock()
        mock_args.output_file = "output.json"
        mock_args.verbose = False
        mock_args.top_traj_file = ["/path/to/tpr", "/path/to/trr"]
        mock_args.selection_string = None

        parser = run_manager._config_manager.setup_argparse.return_value
        parser.parse_known_args.return_value = (mock_args, [])
        run_manager._config_manager.merge_configs.return_value = mock_args

        with self.assertRaisesRegex(ValueError, "Missing 'selection_string' argument."):
            run_manager.run_entropy_workflow()

<<<<<<< HEAD
=======
    @patch("CodeEntropy.run.EntropyManager")
    @patch("CodeEntropy.run.GroupMolecules")
    @patch("CodeEntropy.run.LevelManager")
    @patch("CodeEntropy.run.AnalysisFromFunction")
    @patch("CodeEntropy.run.mda.Merge")
    @patch("CodeEntropy.run.mda.Universe")
    def test_merges_forcefile_correctly(
        self, MockUniverse, MockMerge, MockAnalysis, *_mocks
    ):
        """
        Ensure that coordinates and forces are merged correctly
        when a force file is provided.
        """
        run_manager = RunManager("mock/job001")
        mock_logger = MagicMock()
        run_manager._logging_config = MagicMock(
            setup_logging=MagicMock(return_value=mock_logger)
        )
        run_manager._config_manager = MagicMock()
        run_manager._data_logger = MagicMock()
        run_manager.show_splash = MagicMock()

        args = MagicMock(
            top_traj_file=["topol.tpr", "traj.xtc"],
            force_file="forces.xtc",
            file_format="xtc",
            selection_string="all",
            verbose=False,
            output_file="output.json",
            kcal_force_units=False,
        )
        run_manager._config_manager.load_config.return_value = {"run1": {}}
        parser = run_manager._config_manager.setup_argparse.return_value
        parser.parse_known_args.return_value = (args, [])
        run_manager._config_manager.merge_configs.return_value = args
        run_manager._config_manager.input_parameters_validation = MagicMock()

        mock_u, mock_u_force = MagicMock(), MagicMock()
        MockUniverse.side_effect = [mock_u, mock_u_force]
        mock_atoms, mock_atoms_force = MagicMock(), MagicMock()
        mock_u.select_atoms.return_value = mock_atoms
        mock_u_force.select_atoms.return_value = mock_atoms_force

        coords, forces = np.random.rand(2, 3, 3), np.random.rand(2, 3, 3)
        MockAnalysis.side_effect = [
            MagicMock(
                run=MagicMock(return_value=MagicMock(results={"timeseries": coords}))
            ),
            MagicMock(
                run=MagicMock(return_value=MagicMock(results={"timeseries": forces}))
            ),
        ]
        mock_merge = MagicMock()
        MockMerge.return_value = mock_merge

        run_manager.run_entropy_workflow()

        MockUniverse.assert_any_call("topol.tpr", ["traj.xtc"], format="xtc")
        MockUniverse.assert_any_call("topol.tpr", "forces.xtc", format="xtc")
        MockMerge.assert_called_once_with(mock_atoms)
        mock_merge.load_new.assert_called_once_with(coords, forces=forces)
        self.assertEqual(mock_logger.debug.call_count, 3)

    @patch("CodeEntropy.run.EntropyManager")
    @patch("CodeEntropy.run.GroupMolecules")
    @patch("CodeEntropy.run.LevelManager")
    @patch("CodeEntropy.run.AnalysisFromFunction")
    @patch("CodeEntropy.run.mda.Merge")
    @patch("CodeEntropy.run.mda.Universe")
    def test_converts_kcal_to_kj(self, MockUniverse, MockMerge, MockAnalysis, *_mocks):
        """
        Ensure that forces are scaled by 4.184 when kcal_force_units=True.
        """
        run_manager = RunManager("mock/job001")
        mock_logger = MagicMock()
        run_manager._logging_config = MagicMock(
            setup_logging=MagicMock(return_value=mock_logger)
        )
        run_manager._config_manager = MagicMock()
        run_manager._data_logger = MagicMock()
        run_manager.show_splash = MagicMock()

        args = MagicMock(
            top_traj_file=["topol.tpr", "traj.xtc"],
            force_file="forces.xtc",
            file_format="xtc",
            selection_string="all",
            verbose=False,
            output_file="output.json",
            kcal_force_units=True,
        )
        run_manager._config_manager.load_config.return_value = {"run1": {}}
        parser = run_manager._config_manager.setup_argparse.return_value
        parser.parse_known_args.return_value = (args, [])
        run_manager._config_manager.merge_configs.return_value = args
        run_manager._config_manager.input_parameters_validation = MagicMock()

        mock_u, mock_u_force = MagicMock(), MagicMock()
        MockUniverse.side_effect = [mock_u, mock_u_force]
        mock_atoms, mock_atoms_force = MagicMock(), MagicMock()
        mock_u.select_atoms.return_value = mock_atoms
        mock_u_force.select_atoms.return_value = mock_atoms_force

        coords = np.random.rand(2, 3, 3)
        forces = np.random.rand(2, 3, 3)
        forces_orig = forces.copy()
        MockAnalysis.side_effect = [
            MagicMock(
                run=MagicMock(return_value=MagicMock(results={"timeseries": coords}))
            ),
            MagicMock(
                run=MagicMock(return_value=MagicMock(results={"timeseries": forces}))
            ),
        ]
        mock_merge = MagicMock()
        MockMerge.return_value = mock_merge

        run_manager.run_entropy_workflow()
        _, kwargs = mock_merge.load_new.call_args
        np.testing.assert_allclose(kwargs["forces"], forces_orig * 4.184)

    @patch("CodeEntropy.run.EntropyManager")
    @patch("CodeEntropy.run.GroupMolecules")
    @patch("CodeEntropy.run.LevelManager")
    @patch("CodeEntropy.run.AnalysisFromFunction")
    @patch("CodeEntropy.run.mda.Merge")
    @patch("CodeEntropy.run.mda.Universe")
    def test_logs_debug_messages(self, MockUniverse, MockMerge, MockAnalysis, *_mocks):
        """
        Ensure that loading and merging steps produce debug logs.
        """
        run_manager = RunManager("mock/job001")
        mock_logger = MagicMock()
        run_manager._logging_config = MagicMock(
            setup_logging=MagicMock(return_value=mock_logger)
        )
        run_manager._config_manager = MagicMock()
        run_manager._data_logger = MagicMock()
        run_manager.show_splash = MagicMock()

        args = MagicMock(
            top_traj_file=["topol.tpr", "traj.xtc"],
            force_file="forces.xtc",
            file_format="xtc",
            selection_string="all",
            verbose=False,
            output_file="output.json",
            kcal_force_units=False,
        )
        run_manager._config_manager.load_config.return_value = {"run1": {}}
        parser = run_manager._config_manager.setup_argparse.return_value
        parser.parse_known_args.return_value = (args, [])
        run_manager._config_manager.merge_configs.return_value = args
        run_manager._config_manager.input_parameters_validation = MagicMock()

        mock_u, mock_u_force = MagicMock(), MagicMock()
        MockUniverse.side_effect = [mock_u, mock_u_force]
        mock_atoms, mock_atoms_force = MagicMock(), MagicMock()
        mock_u.select_atoms.return_value = mock_atoms
        mock_u_force.select_atoms.return_value = mock_atoms_force

        arr = np.random.rand(2, 3, 3)
        MockAnalysis.side_effect = [
            MagicMock(
                run=MagicMock(return_value=MagicMock(results={"timeseries": arr}))
            ),
            MagicMock(
                run=MagicMock(return_value=MagicMock(results={"timeseries": arr}))
            ),
        ]
        MockMerge.return_value = MagicMock()

        run_manager.run_entropy_workflow()
        debug_msgs = [c[0][0] for c in mock_logger.debug.call_args_list]
        self.assertTrue(any("forces.xtc" in m for m in debug_msgs))
        self.assertTrue(any("Merging forces" in m for m in debug_msgs))

    @patch("CodeEntropy.run.AnalysisFromFunction")
    @patch("CodeEntropy.run.mda.Merge")
    def test_new_U_select_frame(self, MockMerge, MockAnalysisFromFunction):
        # Mock Universe and its components
        mock_universe = MagicMock()
        mock_trajectory = MagicMock()
        mock_trajectory.__len__.return_value = 10
        mock_universe.trajectory = mock_trajectory

        mock_select_atoms = MagicMock()
        mock_universe.select_atoms.return_value = mock_select_atoms

        # Mock AnalysisFromFunction results for coordinates, forces, and dimensions
        coords = np.random.rand(10, 100, 3)
        forces = np.random.rand(10, 100, 3)

        mock_coords_analysis = MagicMock()
        mock_coords_analysis.run.return_value.results = {"timeseries": coords}

        mock_forces_analysis = MagicMock()
        mock_forces_analysis.run.return_value.results = {"timeseries": forces}

        # Set the side effects for the three AnalysisFromFunction calls
        MockAnalysisFromFunction.side_effect = [
            mock_coords_analysis,
            mock_forces_analysis,
        ]

        # Mock the merge operation
        mock_merged_universe = MagicMock()
        MockMerge.return_value = mock_merged_universe

        run_manager = RunManager("mock_folder/job001")
        result = run_manager.new_U_select_frame(mock_universe)

        mock_universe.select_atoms.assert_called_once_with("all", updating=True)
        MockMerge.assert_called_once_with(mock_select_atoms)

        # Ensure the 'load_new' method was called with the correct arguments
        mock_merged_universe.load_new.assert_called_once()
        args, kwargs = mock_merged_universe.load_new.call_args

        # Assert that the arrays are passed correctly
        np.testing.assert_array_equal(args[0], coords)
        np.testing.assert_array_equal(kwargs["forces"], forces)

        # Check if format was included in the kwargs
        self.assertIn("format", kwargs)

        # Ensure the result is the mock merged universe
        self.assertEqual(result, mock_merged_universe)

    @patch("CodeEntropy.run.AnalysisFromFunction")
    @patch("CodeEntropy.run.mda.Merge")
    def test_new_U_select_atom(self, MockMerge, MockAnalysisFromFunction):
        # Mock Universe and its components
        mock_universe = MagicMock()
        mock_select_atoms = MagicMock()
        mock_universe.select_atoms.return_value = mock_select_atoms

        # Mock AnalysisFromFunction results for coordinates, forces, and dimensions
        coords = np.random.rand(10, 100, 3)
        forces = np.random.rand(10, 100, 3)

        mock_coords_analysis = MagicMock()
        mock_coords_analysis.run.return_value.results = {"timeseries": coords}

        mock_forces_analysis = MagicMock()
        mock_forces_analysis.run.return_value.results = {"timeseries": forces}

        # Set the side effects for the three AnalysisFromFunction calls
        MockAnalysisFromFunction.side_effect = [
            mock_coords_analysis,
            mock_forces_analysis,
        ]

        # Mock the merge operation
        mock_merged_universe = MagicMock()
        MockMerge.return_value = mock_merged_universe

        run_manager = RunManager("mock_folder/job001")
        result = run_manager.new_U_select_atom(
            mock_universe, select_string="resid 1-10"
        )

        mock_universe.select_atoms.assert_called_once_with("resid 1-10", updating=True)
        MockMerge.assert_called_once_with(mock_select_atoms)

        # Ensure the 'load_new' method was called with the correct arguments
        mock_merged_universe.load_new.assert_called_once()
        args, kwargs = mock_merged_universe.load_new.call_args

        # Assert that the arrays are passed correctly
        np.testing.assert_array_equal(args[0], coords)
        np.testing.assert_array_equal(kwargs["forces"], forces)

        # Check if format was included in the kwargs
        self.assertIn("format", kwargs)

        # Ensure the result is the mock merged universe
        self.assertEqual(result, mock_merged_universe)

>>>>>>> 90871524
    @patch("CodeEntropy.run.pickle.dump")
    @patch("CodeEntropy.run.open", create=True)
    def test_write_universe(self, mock_open, mock_pickle_dump):
        # Mock Universe
        mock_universe = MagicMock()

        # Mock the file object returned by open
        mock_file = MagicMock()
        mock_open.return_value = mock_file

        run_manager = RunManager("mock_folder/job001")
        result = run_manager.write_universe(mock_universe, name="test_universe")

        mock_open.assert_called_once_with("test_universe.pkl", "wb")

        # Ensure pickle.dump() was called
        mock_pickle_dump.assert_called_once_with(mock_universe, mock_file)

        # Ensure the method returns the correct filename
        self.assertEqual(result, "test_universe")

    @patch("CodeEntropy.run.pickle.load")
    @patch("CodeEntropy.run.open", create=True)
    def test_read_universe(self, mock_open, mock_pickle_load):
        # Mock the file object returned by open
        mock_file = MagicMock()
        mock_open.return_value = mock_file

        # Mock Universe to return when pickle.load is called
        mock_universe = MagicMock()
        mock_pickle_load.return_value = mock_universe

        # Path to the mock file
        path = "test_universe.pkl"

        run_manager = RunManager("mock_folder/job001")
        result = run_manager.read_universe(path)

        mock_open.assert_called_once_with(path, "rb")

        # Ensure pickle.load() was called with the mock file object
        mock_pickle_load.assert_called_once_with(mock_file)

        # Ensure the method returns the correct mock universe
        self.assertEqual(result, mock_universe)


if __name__ == "__main__":
    unittest.main()<|MERGE_RESOLUTION|>--- conflicted
+++ resolved
@@ -512,288 +512,6 @@
         with self.assertRaisesRegex(ValueError, "Missing 'selection_string' argument."):
             run_manager.run_entropy_workflow()
 
-<<<<<<< HEAD
-=======
-    @patch("CodeEntropy.run.EntropyManager")
-    @patch("CodeEntropy.run.GroupMolecules")
-    @patch("CodeEntropy.run.LevelManager")
-    @patch("CodeEntropy.run.AnalysisFromFunction")
-    @patch("CodeEntropy.run.mda.Merge")
-    @patch("CodeEntropy.run.mda.Universe")
-    def test_merges_forcefile_correctly(
-        self, MockUniverse, MockMerge, MockAnalysis, *_mocks
-    ):
-        """
-        Ensure that coordinates and forces are merged correctly
-        when a force file is provided.
-        """
-        run_manager = RunManager("mock/job001")
-        mock_logger = MagicMock()
-        run_manager._logging_config = MagicMock(
-            setup_logging=MagicMock(return_value=mock_logger)
-        )
-        run_manager._config_manager = MagicMock()
-        run_manager._data_logger = MagicMock()
-        run_manager.show_splash = MagicMock()
-
-        args = MagicMock(
-            top_traj_file=["topol.tpr", "traj.xtc"],
-            force_file="forces.xtc",
-            file_format="xtc",
-            selection_string="all",
-            verbose=False,
-            output_file="output.json",
-            kcal_force_units=False,
-        )
-        run_manager._config_manager.load_config.return_value = {"run1": {}}
-        parser = run_manager._config_manager.setup_argparse.return_value
-        parser.parse_known_args.return_value = (args, [])
-        run_manager._config_manager.merge_configs.return_value = args
-        run_manager._config_manager.input_parameters_validation = MagicMock()
-
-        mock_u, mock_u_force = MagicMock(), MagicMock()
-        MockUniverse.side_effect = [mock_u, mock_u_force]
-        mock_atoms, mock_atoms_force = MagicMock(), MagicMock()
-        mock_u.select_atoms.return_value = mock_atoms
-        mock_u_force.select_atoms.return_value = mock_atoms_force
-
-        coords, forces = np.random.rand(2, 3, 3), np.random.rand(2, 3, 3)
-        MockAnalysis.side_effect = [
-            MagicMock(
-                run=MagicMock(return_value=MagicMock(results={"timeseries": coords}))
-            ),
-            MagicMock(
-                run=MagicMock(return_value=MagicMock(results={"timeseries": forces}))
-            ),
-        ]
-        mock_merge = MagicMock()
-        MockMerge.return_value = mock_merge
-
-        run_manager.run_entropy_workflow()
-
-        MockUniverse.assert_any_call("topol.tpr", ["traj.xtc"], format="xtc")
-        MockUniverse.assert_any_call("topol.tpr", "forces.xtc", format="xtc")
-        MockMerge.assert_called_once_with(mock_atoms)
-        mock_merge.load_new.assert_called_once_with(coords, forces=forces)
-        self.assertEqual(mock_logger.debug.call_count, 3)
-
-    @patch("CodeEntropy.run.EntropyManager")
-    @patch("CodeEntropy.run.GroupMolecules")
-    @patch("CodeEntropy.run.LevelManager")
-    @patch("CodeEntropy.run.AnalysisFromFunction")
-    @patch("CodeEntropy.run.mda.Merge")
-    @patch("CodeEntropy.run.mda.Universe")
-    def test_converts_kcal_to_kj(self, MockUniverse, MockMerge, MockAnalysis, *_mocks):
-        """
-        Ensure that forces are scaled by 4.184 when kcal_force_units=True.
-        """
-        run_manager = RunManager("mock/job001")
-        mock_logger = MagicMock()
-        run_manager._logging_config = MagicMock(
-            setup_logging=MagicMock(return_value=mock_logger)
-        )
-        run_manager._config_manager = MagicMock()
-        run_manager._data_logger = MagicMock()
-        run_manager.show_splash = MagicMock()
-
-        args = MagicMock(
-            top_traj_file=["topol.tpr", "traj.xtc"],
-            force_file="forces.xtc",
-            file_format="xtc",
-            selection_string="all",
-            verbose=False,
-            output_file="output.json",
-            kcal_force_units=True,
-        )
-        run_manager._config_manager.load_config.return_value = {"run1": {}}
-        parser = run_manager._config_manager.setup_argparse.return_value
-        parser.parse_known_args.return_value = (args, [])
-        run_manager._config_manager.merge_configs.return_value = args
-        run_manager._config_manager.input_parameters_validation = MagicMock()
-
-        mock_u, mock_u_force = MagicMock(), MagicMock()
-        MockUniverse.side_effect = [mock_u, mock_u_force]
-        mock_atoms, mock_atoms_force = MagicMock(), MagicMock()
-        mock_u.select_atoms.return_value = mock_atoms
-        mock_u_force.select_atoms.return_value = mock_atoms_force
-
-        coords = np.random.rand(2, 3, 3)
-        forces = np.random.rand(2, 3, 3)
-        forces_orig = forces.copy()
-        MockAnalysis.side_effect = [
-            MagicMock(
-                run=MagicMock(return_value=MagicMock(results={"timeseries": coords}))
-            ),
-            MagicMock(
-                run=MagicMock(return_value=MagicMock(results={"timeseries": forces}))
-            ),
-        ]
-        mock_merge = MagicMock()
-        MockMerge.return_value = mock_merge
-
-        run_manager.run_entropy_workflow()
-        _, kwargs = mock_merge.load_new.call_args
-        np.testing.assert_allclose(kwargs["forces"], forces_orig * 4.184)
-
-    @patch("CodeEntropy.run.EntropyManager")
-    @patch("CodeEntropy.run.GroupMolecules")
-    @patch("CodeEntropy.run.LevelManager")
-    @patch("CodeEntropy.run.AnalysisFromFunction")
-    @patch("CodeEntropy.run.mda.Merge")
-    @patch("CodeEntropy.run.mda.Universe")
-    def test_logs_debug_messages(self, MockUniverse, MockMerge, MockAnalysis, *_mocks):
-        """
-        Ensure that loading and merging steps produce debug logs.
-        """
-        run_manager = RunManager("mock/job001")
-        mock_logger = MagicMock()
-        run_manager._logging_config = MagicMock(
-            setup_logging=MagicMock(return_value=mock_logger)
-        )
-        run_manager._config_manager = MagicMock()
-        run_manager._data_logger = MagicMock()
-        run_manager.show_splash = MagicMock()
-
-        args = MagicMock(
-            top_traj_file=["topol.tpr", "traj.xtc"],
-            force_file="forces.xtc",
-            file_format="xtc",
-            selection_string="all",
-            verbose=False,
-            output_file="output.json",
-            kcal_force_units=False,
-        )
-        run_manager._config_manager.load_config.return_value = {"run1": {}}
-        parser = run_manager._config_manager.setup_argparse.return_value
-        parser.parse_known_args.return_value = (args, [])
-        run_manager._config_manager.merge_configs.return_value = args
-        run_manager._config_manager.input_parameters_validation = MagicMock()
-
-        mock_u, mock_u_force = MagicMock(), MagicMock()
-        MockUniverse.side_effect = [mock_u, mock_u_force]
-        mock_atoms, mock_atoms_force = MagicMock(), MagicMock()
-        mock_u.select_atoms.return_value = mock_atoms
-        mock_u_force.select_atoms.return_value = mock_atoms_force
-
-        arr = np.random.rand(2, 3, 3)
-        MockAnalysis.side_effect = [
-            MagicMock(
-                run=MagicMock(return_value=MagicMock(results={"timeseries": arr}))
-            ),
-            MagicMock(
-                run=MagicMock(return_value=MagicMock(results={"timeseries": arr}))
-            ),
-        ]
-        MockMerge.return_value = MagicMock()
-
-        run_manager.run_entropy_workflow()
-        debug_msgs = [c[0][0] for c in mock_logger.debug.call_args_list]
-        self.assertTrue(any("forces.xtc" in m for m in debug_msgs))
-        self.assertTrue(any("Merging forces" in m for m in debug_msgs))
-
-    @patch("CodeEntropy.run.AnalysisFromFunction")
-    @patch("CodeEntropy.run.mda.Merge")
-    def test_new_U_select_frame(self, MockMerge, MockAnalysisFromFunction):
-        # Mock Universe and its components
-        mock_universe = MagicMock()
-        mock_trajectory = MagicMock()
-        mock_trajectory.__len__.return_value = 10
-        mock_universe.trajectory = mock_trajectory
-
-        mock_select_atoms = MagicMock()
-        mock_universe.select_atoms.return_value = mock_select_atoms
-
-        # Mock AnalysisFromFunction results for coordinates, forces, and dimensions
-        coords = np.random.rand(10, 100, 3)
-        forces = np.random.rand(10, 100, 3)
-
-        mock_coords_analysis = MagicMock()
-        mock_coords_analysis.run.return_value.results = {"timeseries": coords}
-
-        mock_forces_analysis = MagicMock()
-        mock_forces_analysis.run.return_value.results = {"timeseries": forces}
-
-        # Set the side effects for the three AnalysisFromFunction calls
-        MockAnalysisFromFunction.side_effect = [
-            mock_coords_analysis,
-            mock_forces_analysis,
-        ]
-
-        # Mock the merge operation
-        mock_merged_universe = MagicMock()
-        MockMerge.return_value = mock_merged_universe
-
-        run_manager = RunManager("mock_folder/job001")
-        result = run_manager.new_U_select_frame(mock_universe)
-
-        mock_universe.select_atoms.assert_called_once_with("all", updating=True)
-        MockMerge.assert_called_once_with(mock_select_atoms)
-
-        # Ensure the 'load_new' method was called with the correct arguments
-        mock_merged_universe.load_new.assert_called_once()
-        args, kwargs = mock_merged_universe.load_new.call_args
-
-        # Assert that the arrays are passed correctly
-        np.testing.assert_array_equal(args[0], coords)
-        np.testing.assert_array_equal(kwargs["forces"], forces)
-
-        # Check if format was included in the kwargs
-        self.assertIn("format", kwargs)
-
-        # Ensure the result is the mock merged universe
-        self.assertEqual(result, mock_merged_universe)
-
-    @patch("CodeEntropy.run.AnalysisFromFunction")
-    @patch("CodeEntropy.run.mda.Merge")
-    def test_new_U_select_atom(self, MockMerge, MockAnalysisFromFunction):
-        # Mock Universe and its components
-        mock_universe = MagicMock()
-        mock_select_atoms = MagicMock()
-        mock_universe.select_atoms.return_value = mock_select_atoms
-
-        # Mock AnalysisFromFunction results for coordinates, forces, and dimensions
-        coords = np.random.rand(10, 100, 3)
-        forces = np.random.rand(10, 100, 3)
-
-        mock_coords_analysis = MagicMock()
-        mock_coords_analysis.run.return_value.results = {"timeseries": coords}
-
-        mock_forces_analysis = MagicMock()
-        mock_forces_analysis.run.return_value.results = {"timeseries": forces}
-
-        # Set the side effects for the three AnalysisFromFunction calls
-        MockAnalysisFromFunction.side_effect = [
-            mock_coords_analysis,
-            mock_forces_analysis,
-        ]
-
-        # Mock the merge operation
-        mock_merged_universe = MagicMock()
-        MockMerge.return_value = mock_merged_universe
-
-        run_manager = RunManager("mock_folder/job001")
-        result = run_manager.new_U_select_atom(
-            mock_universe, select_string="resid 1-10"
-        )
-
-        mock_universe.select_atoms.assert_called_once_with("resid 1-10", updating=True)
-        MockMerge.assert_called_once_with(mock_select_atoms)
-
-        # Ensure the 'load_new' method was called with the correct arguments
-        mock_merged_universe.load_new.assert_called_once()
-        args, kwargs = mock_merged_universe.load_new.call_args
-
-        # Assert that the arrays are passed correctly
-        np.testing.assert_array_equal(args[0], coords)
-        np.testing.assert_array_equal(kwargs["forces"], forces)
-
-        # Check if format was included in the kwargs
-        self.assertIn("format", kwargs)
-
-        # Ensure the result is the mock merged universe
-        self.assertEqual(result, mock_merged_universe)
-
->>>>>>> 90871524
     @patch("CodeEntropy.run.pickle.dump")
     @patch("CodeEntropy.run.open", create=True)
     def test_write_universe(self, mock_open, mock_pickle_dump):
