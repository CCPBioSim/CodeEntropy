import logging
import math
import os
import re
import sys

import MDAnalysis as mda
import pandas as pd
<<<<<<< HEAD
import yaml

from CodeEntropy import EntropyFunctions as EF
from CodeEntropy import LevelFunctions as LF
from CodeEntropy import MDAUniverseHelper as MDAHelper

# from datetime import datetime

arg_map = {
    "top_traj_file": {
        "type": str,
        "nargs": "+",
        "help": "Path to Structure/topology file followed by Trajectory file(s)",
    },
    "selection_string": {
        "type": str,
        "help": "Selection string for CodeEntropy",
        "default": "all",
    },
    "start": {
        "type": int,
        "help": "Start analysing the trajectory from this frame index",
        "default": 0,
    },
    "end": {
        "type": int,
        "help": "Stop analysing the trajectory at this frame index",
        "default": -1,
    },
    "step": {
        "type": int,
        "help": "Interval between two consecutive frames to be read index",
        "default": 1,
    },
    "bin_width": {
        "type": int,
        "help": "Bin width in degrees for making the histogram",
        "default": 30,
    },
    "temperature": {
        "type": float,
        "help": "Temperature for entropy calculation (K)",
        "default": 298.0,
    },
    "verbose": {
        "type": bool,
        "help": "True/False flag for noisy or quiet output",
        "default": False,
    },
    "thread": {"type": int, "help": "How many multiprocess to use", "default": 1},
    "outfile": {
        "type": str,
        "help": "Name of the file where the output will be written",
        "default": "outfile.out",
    },
    "resfile": {
        "type": str,
        "help": "Name of the file where the residue entropy output will be written",
        "default": "res_outfile.out",
    },
    "mout": {
        "type": str,
        "help": "Name of the file where certain matrices will be written",
        "default": None,
    },
    "force_partitioning": {"type": float, "help": "Force partitioning", "default": 0.5},
    "waterEntropy": {"type": bool, "help": "Calculate water entropy", "default": False},
}


def load_config(file_path):
    """Load YAML configuration file."""
    if not os.path.exists(file_path):
        raise FileNotFoundError(f"Configuration file '{file_path}' not found.")

    with open(file_path, "r") as file:
        config = yaml.safe_load(file)

        # If YAML content is empty, return an empty dictionary
        if config is None:
            config = {}

    return config


def setup_argparse():
    """Setup argument parsing dynamically based on arg_map."""
    parser = argparse.ArgumentParser(
        description="CodeEntropy: Entropy calculation with MCC method."
    )
=======
>>>>>>> 6ff6468b

from CodeEntropy.calculations import EntropyFunctions as EF
from CodeEntropy.calculations import LevelFunctions as LF
from CodeEntropy.calculations import MDAUniverseHelper as MDAHelper
from CodeEntropy.config.arg_config_manager import ConfigManager
from CodeEntropy.config.data_logger import DataLogger
from CodeEntropy.config.logging_config import LoggingConfig


def create_job_folder():
    """
    Create a new job folder with an incremented job number based on existing folders.
    """
    # Get the current working directory
    base_dir = os.getcwd()

    # List all folders in the base directory
    existing_folders = [
        f for f in os.listdir(base_dir) if os.path.isdir(os.path.join(base_dir, f))
    ]

    # Filter folders that match the pattern 'jobXXX'
    job_folders = [f for f in existing_folders if re.match(r"job\d{3}", f)]

    # Determine the next job number
    if job_folders:
        max_job_number = max([int(re.search(r"\d{3}", f).group()) for f in job_folders])
        next_job_number = max_job_number + 1
    else:
        next_job_number = 1

    # Format the new job folder name
    new_job_folder = f"job{next_job_number:03d}"
    new_job_folder_path = os.path.join(base_dir, new_job_folder)

    # Create the new job folder
    os.makedirs(new_job_folder_path, exist_ok=True)

    return new_job_folder_path


def main():
    """
    Main function for calculating the entropy of a system using the multiscale cell
    correlation method.
    """
    folder = create_job_folder()
    data_logger = DataLogger()
    arg_config = ConfigManager()

    # Load configuration
    config = arg_config.load_config("config.yaml")
    if config is None:
        raise ValueError(
            "No configuration file found, and no CLI arguments were provided."
        )

    parser = arg_config.setup_argparse()
    args, unknown = parser.parse_known_args()
    args.outfile = os.path.join(folder, args.outfile)

    # Determine logging level
    log_level = logging.DEBUG if args.verbose else logging.INFO

    # Initialize the logging system with the determined log level
    logging_config = LoggingConfig(folder, default_level=log_level)
    logger = logging_config.setup_logging()

    # Capture and log the command-line invocation
    command = " ".join(sys.argv)
    logging.getLogger("commands").info(command)

    try:
        # Process each run in the YAML configuration
        for run_name, run_config in config.items():
            if isinstance(run_config, dict):
                # Merging CLI arguments with YAML configuration
                args = arg_config.merge_configs(args, run_config)

                # Ensure necessary arguments are provided
                if not getattr(args, "top_traj_file"):
                    raise ValueError(
                        "The 'top_traj_file' argument is required but not provided."
                    )
                if not getattr(args, "selection_string"):
                    raise ValueError(
                        "The 'selection_string' argument is required but not provided."
                    )

                # Log all inputs for the current run
                logger.info(f"All input for {run_name}")
                for arg in vars(args):
                    logger.info(f" {arg}: {getattr(args, arg) or ''}")
            else:
                logger.warning(f"Run configuration for {run_name} is not a dictionary.")
    except ValueError as e:
        logger.error(e)
        raise

    # Get topology and trajectory file names and make universe
    tprfile = args.top_traj_file[0]
    trrfile = args.top_traj_file[1:]
    u = mda.Universe(tprfile, trrfile)

    # Define bin_width for histogram from inputs
    bin_width = args.bin_width

    # Define trajectory slicing from inputs
    start = args.start
    if start is None:
        start = 0
    end = args.end
    if end is None:
        end = -1
    step = args.step
    if step is None:
        step = 1
    # Count number of frames, easy if not slicing
    if start == 0 and end == -1 and step == 1:
        number_frames = len(u.trajectory)
    elif end == -1:
        end = len(u.trajectory)
        number_frames = math.floor((end - start) / step) + 1
    else:
        number_frames = math.floor((end - start) / step) + 1
    logger.debug(f"Number of Frames: {number_frames}")

    # Create pandas data frame for results
    results_df = pd.DataFrame(columns=["Molecule ID", "Level", "Type", "Result"])
    residue_results_df = pd.DataFrame(
        columns=["Molecule ID", "Residue", "Type", "Result"]
    )

    # Reduce number of atoms in MDA universe to selection_string arg
    # (default all atoms included)
    if args.selection_string == "all":
        reduced_atom = u
    else:
        reduced_atom = MDAHelper.new_U_select_atom(u, args.selection_string)
        reduced_atom_name = f"{len(reduced_atom.trajectory)}_frame_dump_atom_selection"
        MDAHelper.write_universe(reduced_atom, reduced_atom_name)

    # Scan system for molecules and select levels (united atom, residue, polymer)
    # for each
    number_molecules, levels = LF.select_levels(reduced_atom, args.verbose)

    # Loop over molecules
    for molecule in range(number_molecules):
        # molecule data container of MDAnalysis Universe type for internal degrees
        # of freedom getting indices of first and last atoms in the molecule
        # assuming atoms are numbered consecutively and all atoms in a given
        # molecule are together
        index1 = reduced_atom.atoms.fragments[molecule].indices[0]
        index2 = reduced_atom.atoms.fragments[molecule].indices[-1]
        selection_string = f"index {index1}:{index2}"
        molecule_container = MDAHelper.new_U_select_atom(reduced_atom, selection_string)

        # Calculate entropy for each relevent level
        for level in levels[molecule]:
            if level == levels[molecule][-1]:
                highest_level = True
            else:
                highest_level = False

            if level == "united_atom":
                # loop over residues, report results per residue + total united atom
                # level. This is done per residue to reduce the size of the matrices -
                # amino acid resiudes have tens of united atoms but a whole protein
                # could have thousands. Doing the calculation per residue allows for
                # comparisons of contributions from different residues
                num_residues = len(molecule_container.residues)
                S_trans = 0
                S_rot = 0
                S_conf = 0

                for residue in range(num_residues):
                    # molecule data container of MDAnalysis Universe type for internal
                    # degrees of freedom getting indices of first and last atoms in the
                    # molecule assuming atoms are numbered consecutively and all atoms
                    # in a given molecule are together
                    index1 = molecule_container.residues[residue].atoms.indices[0]
                    index2 = molecule_container.residues[residue].atoms.indices[-1]
                    selection_string = f"index {index1}:{index2}"
                    residue_container = MDAHelper.new_U_select_atom(
                        molecule_container, selection_string
                    )
                    residue_heavy_atoms_container = MDAHelper.new_U_select_atom(
                        residue_container, "not name H*"
                    )  # only heavy atom dihedrals are relevant

                    # Vibrational entropy at every level
                    # Get the force and torque matrices for the beads at the relevant
                    # level

                    force_matrix, torque_matrix = LF.get_matrices(
                        residue_container,
                        level,
                        args.verbose,
                        start,
                        end,
                        step,
                        number_frames,
                        highest_level,
                    )

                    # Calculate the entropy from the diagonalisation of the matrices
                    S_trans_residue = EF.vibrational_entropy(
                        force_matrix, "force", args.temperature, highest_level
                    )
                    S_trans += S_trans_residue
                    logger.debug(f"S_trans_{level}_{residue} = {S_trans_residue}")
                    new_row = pd.DataFrame(
                        {
                            "Molecule ID": [molecule],
                            "Residue": [residue],
                            "Type": ["Transvibrational (J/mol/K)"],
                            "Result": [S_trans_residue],
                        }
                    )
                    residue_results_df = pd.concat(
                        [residue_results_df, new_row], ignore_index=True
                    )
                    data_logger.add_residue_data(
                        molecule, residue, "Transvibrational", S_trans_residue
                    )

                    S_rot_residue = EF.vibrational_entropy(
                        torque_matrix, "torque", args.temperature, highest_level
                    )
                    S_rot += S_rot_residue
                    logger.debug(f"S_rot_{level}_{residue} = {S_rot_residue}")
                    new_row = pd.DataFrame(
                        {
                            "Molecule ID": [molecule],
                            "Residue": [residue],
                            "Type": ["Rovibrational (J/mol/K)"],
                            "Result": [S_rot_residue],
                        }
                    )
                    residue_results_df = pd.concat(
                        [residue_results_df, new_row], ignore_index=True
                    )
                    data_logger.add_residue_data(
                        molecule, residue, "Rovibrational", S_rot_residue
                    )

                    # Conformational entropy based on atom dihedral angle distributions
                    # Gives entropy of conformations within each residue

                    # Get dihedral angle distribution
                    dihedrals = LF.get_dihedrals(residue_heavy_atoms_container, level)

                    # Calculate conformational entropy
                    S_conf_residue = EF.conformational_entropy(
                        residue_heavy_atoms_container,
                        dihedrals,
                        bin_width,
                        start,
                        end,
                        step,
                        number_frames,
                    )
                    S_conf += S_conf_residue
                    logger.debug(f"S_conf_{level}_{residue} = {S_conf_residue}")
                    new_row = pd.DataFrame(
                        {
                            "Molecule ID": [molecule],
                            "Residue": [residue],
                            "Type": ["Conformational (J/mol/K)"],
                            "Result": [S_conf_residue],
                        }
                    )
                    residue_results_df = pd.concat(
                        [residue_results_df, new_row], ignore_index=True
                    )
                    data_logger.add_residue_data(
                        molecule, residue, "Conformational", S_conf_residue
                    )

                # Print united atom level results summed over all residues
                logger.debug(f"S_trans_{level} = {S_trans}")
                new_row = pd.DataFrame(
                    {
                        "Molecule ID": [molecule],
                        "Level": [level],
                        "Type": ["Transvibrational (J/mol/K)"],
                        "Result": [S_trans],
                    }
                )

                results_df = pd.concat([results_df, new_row], ignore_index=True)

                data_logger.add_results_data(
                    molecule, level, "Transvibrational", S_trans
                )

                logger.debug(f"S_rot_{level} = {S_rot}")
                new_row = pd.DataFrame(
                    {
                        "Molecule ID": [molecule],
                        "Level": [level],
                        "Type": ["Rovibrational (J/mol/K)"],
                        "Result": [S_rot],
                    }
                )
                results_df = pd.concat([results_df, new_row], ignore_index=True)

                data_logger.add_results_data(molecule, level, "Rovibrational", S_rot)
                logger.debug(f"S_conf_{level} = {S_conf}")

                new_row = pd.DataFrame(
                    {
                        "Molecule ID": [molecule],
                        "Level": [level],
                        "Type": ["Conformational (J/mol/K)"],
                        "Result": [S_conf],
                    }
                )
                results_df = pd.concat([results_df, new_row], ignore_index=True)

                data_logger.add_results_data(molecule, level, "Conformational", S_conf)

            if level in ("polymer", "residue"):
                # Vibrational entropy at every level
                # Get the force and torque matrices for the beads at the relevant level
                force_matrix, torque_matrix = LF.get_matrices(
                    molecule_container,
                    level,
                    args.verbose,
                    start,
                    end,
                    step,
                    number_frames,
                    highest_level,
                )

                # Calculate the entropy from the diagonalisation of the matrices
                S_trans = EF.vibrational_entropy(
                    force_matrix, "force", args.temperature, highest_level
                )
                logger.debug(f"S_trans_{level} = {S_trans}")

                # Create new row as a DataFrame for Transvibrational
                new_row_trans = pd.DataFrame(
                    {
                        "Molecule ID": [molecule],
                        "Level": [level],
                        "Type": ["Transvibrational (J/mol/K)"],
                        "Result": [S_trans],
                    }
                )

                # Concatenate the new row to the DataFrame
                results_df = pd.concat([results_df, new_row_trans], ignore_index=True)

                # Calculate the entropy for Rovibrational
                S_rot = EF.vibrational_entropy(
                    torque_matrix, "torque", args.temperature, highest_level
                )
                logger.debug(f"S_rot_{level} = {S_rot}")

                # Create new row as a DataFrame for Rovibrational
                new_row_rot = pd.DataFrame(
                    {
                        "Molecule ID": [molecule],
                        "Level": [level],
                        "Type": ["Rovibrational (J/mol/K)"],
                        "Result": [S_rot],
                    }
                )

                # Concatenate the new row to the DataFrame
                results_df = pd.concat([results_df, new_row_rot], ignore_index=True)

                data_logger.add_results_data(
                    molecule, level, "Transvibrational", S_trans
                )
                data_logger.add_results_data(molecule, level, "Rovibrational", S_rot)

                # Note: conformational entropy is not calculated at the polymer level,
                # because there is at most one polymer bead per molecule so no dihedral
                # angles.

            if level == "residue":
                # Conformational entropy based on distributions of dihedral angles
                # of residues. Gives conformational entropy of secondary structure

                # Get dihedral angle distribution
                dihedrals = LF.get_dihedrals(molecule_container, level)
                # Calculate conformational entropy
                S_conf = EF.conformational_entropy(
                    molecule_container,
                    dihedrals,
                    bin_width,
                    start,
                    end,
                    step,
                    number_frames,
                )
                logger.debug(f"S_conf_{level} = {S_conf}")
                new_row = pd.DataFrame(
                    {
                        "Molecule ID": [molecule],
                        "Level": [level],
                        "Type": ["Conformational (J/mol/K)"],
                        "Result": [S_conf],
                    }
                )
                results_df = pd.concat([results_df, new_row], ignore_index=True)
                data_logger.add_results_data(molecule, level, "Conformational", S_conf)

            # Orientational entropy based on network of neighbouring molecules,
            #  only calculated at the highest level (whole molecule)
            #    if highest_level:
            #        neigbours = LF.get_neighbours(reduced_atom, molecule)
            #        S_orient = EF.orientational_entropy(neighbours)
            #        print(f"S_orient_{level} = {S_orient}")
            #        new_row = pd.DataFrame({
            #            'Molecule ID': [molecule],
            #            'Level': [level],
            #            'Type':['Orientational (J/mol/K)'],
            #            'Result': [S_orient],})
            #        results_df = pd.concat([results_df, new_row], ignore_index=True)
            #        with open(args.outfile, "a") as out:
            #    print(molecule,
            #          "\t",
            #          level,
            #          "\tOrientational\t",
            #          S_orient,
            #          file=out)

        # Report total entropy for the molecule
        S_molecule = results_df[results_df["Molecule ID"] == molecule]["Result"].sum()
        logger.debug(f"S_molecule = {S_molecule}")
        new_row = pd.DataFrame(
            {
                "Molecule ID": [molecule],
                "Level": ["Molecule Total"],
                "Type": ["Molecule Total Entropy "],
                "Result": [S_molecule],
            }
        )
        results_df = pd.concat([results_df, new_row], ignore_index=True)

        data_logger.add_results_data(
            molecule, level, "Molecule Total Entropy", S_molecule
        )
        data_logger.save_dataframes_as_json(
            results_df, residue_results_df, args.outfile
        )

    logger.info("Molecules:")
    data_logger.log_tables()


if __name__ == "__main__":

    main()<|MERGE_RESOLUTION|>--- conflicted
+++ resolved
@@ -6,99 +6,6 @@
 
 import MDAnalysis as mda
 import pandas as pd
-<<<<<<< HEAD
-import yaml
-
-from CodeEntropy import EntropyFunctions as EF
-from CodeEntropy import LevelFunctions as LF
-from CodeEntropy import MDAUniverseHelper as MDAHelper
-
-# from datetime import datetime
-
-arg_map = {
-    "top_traj_file": {
-        "type": str,
-        "nargs": "+",
-        "help": "Path to Structure/topology file followed by Trajectory file(s)",
-    },
-    "selection_string": {
-        "type": str,
-        "help": "Selection string for CodeEntropy",
-        "default": "all",
-    },
-    "start": {
-        "type": int,
-        "help": "Start analysing the trajectory from this frame index",
-        "default": 0,
-    },
-    "end": {
-        "type": int,
-        "help": "Stop analysing the trajectory at this frame index",
-        "default": -1,
-    },
-    "step": {
-        "type": int,
-        "help": "Interval between two consecutive frames to be read index",
-        "default": 1,
-    },
-    "bin_width": {
-        "type": int,
-        "help": "Bin width in degrees for making the histogram",
-        "default": 30,
-    },
-    "temperature": {
-        "type": float,
-        "help": "Temperature for entropy calculation (K)",
-        "default": 298.0,
-    },
-    "verbose": {
-        "type": bool,
-        "help": "True/False flag for noisy or quiet output",
-        "default": False,
-    },
-    "thread": {"type": int, "help": "How many multiprocess to use", "default": 1},
-    "outfile": {
-        "type": str,
-        "help": "Name of the file where the output will be written",
-        "default": "outfile.out",
-    },
-    "resfile": {
-        "type": str,
-        "help": "Name of the file where the residue entropy output will be written",
-        "default": "res_outfile.out",
-    },
-    "mout": {
-        "type": str,
-        "help": "Name of the file where certain matrices will be written",
-        "default": None,
-    },
-    "force_partitioning": {"type": float, "help": "Force partitioning", "default": 0.5},
-    "waterEntropy": {"type": bool, "help": "Calculate water entropy", "default": False},
-}
-
-
-def load_config(file_path):
-    """Load YAML configuration file."""
-    if not os.path.exists(file_path):
-        raise FileNotFoundError(f"Configuration file '{file_path}' not found.")
-
-    with open(file_path, "r") as file:
-        config = yaml.safe_load(file)
-
-        # If YAML content is empty, return an empty dictionary
-        if config is None:
-            config = {}
-
-    return config
-
-
-def setup_argparse():
-    """Setup argument parsing dynamically based on arg_map."""
-    parser = argparse.ArgumentParser(
-        description="CodeEntropy: Entropy calculation with MCC method."
-    )
-=======
->>>>>>> 6ff6468b
 
 from CodeEntropy.calculations import EntropyFunctions as EF
 from CodeEntropy.calculations import LevelFunctions as LF
