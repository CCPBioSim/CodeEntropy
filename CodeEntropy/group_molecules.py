import logging

logger = logging.getLogger(__name__)


class GroupMolecules:
    """
    Groups molecules for averaging.
    """

    def __init__(self):
        """
        Initializes the class with relevant information.

        """
        self._molecule_groups = None

    def grouping_molecules(self, universe, grouping):
        """
        Grouping molecules by desired level of detail.

        Args:
            universe: MDAnalysis univers object for the system of interest.
            grouping (str): how to group molecules for averaging

        Returns:
            molecule_groups (dict): molecule indices for each group.
        """

        molecule_groups = {}

        if grouping == "each":
            molecule_groups = self._by_none(universe)

        if grouping == "molecules":
            molecule_groups = self._by_molecules(universe)

        number_groups = len(molecule_groups)

        logger.info(f"Number of molecule groups: {number_groups}")
        logger.debug(f"Molecule groups are: {molecule_groups}")

        return molecule_groups

    def _by_none(self, universe):
        """
        Don't group molecules. Every molecule is in its own group.

        Args:
            universe: MDAnalysis universe

        Returns:
            molecule_groups (dict): molecule indices for each group.
        """

        # fragments is MDAnalysis terminology for molecules
        number_molecules = len(universe.atoms.fragments)

        molecule_groups = {}

        for molecule_i in range(number_molecules):
            molecule_groups[molecule_i] = [molecule_i]

<<<<<<< HEAD
=======
        number_groups = len(molecule_groups)

        logger.debug(f"Number of molecule groups: {number_groups}")
        logger.debug(f"Molecule groups are: {molecule_groups}")

>>>>>>> a47869f1
        return molecule_groups

    def _by_molecules(self, universe):
        """
        Group molecules by chemical type.
        Based on number of atoms and atom names.

        Args:
            universe: MDAnalysis universe

        Returns:
            molecule_groups (dict): molecule indices for each group.
        """

        # fragments is MDAnalysis terminology for molecules
        number_molecules = len(universe.atoms.fragments)
        fragments = universe.atoms.fragments

        molecule_groups = {}

        for molecule_i in range(number_molecules):
            names_i = fragments[molecule_i].names
            number_atoms_i = len(names_i)

            for molecule_j in range(number_molecules):
                names_j = fragments[molecule_j].names
                number_atoms_j = len(names_j)

                # If molecule_i has the same number of atoms and same
                # atom names as molecule_j, then index i is added to group j
                # The index of molecule_j is the group key, the keys are
                # all integers, but may not be consecutive numbers.
                if number_atoms_i == number_atoms_j and (names_i == names_j).all:
                    if molecule_j in molecule_groups.keys():
                        molecule_groups[molecule_j].append(molecule_i)
                    else:
                        molecule_groups[molecule_j] = []
                        molecule_groups[molecule_j].append(molecule_i)
                    break

<<<<<<< HEAD
=======
        number_groups = len(molecule_groups)

        logger.debug(f"Number of molecule groups: {number_groups}")
        logger.debug(f"Molecule groups are: {molecule_groups}")

>>>>>>> a47869f1
        return molecule_groups<|MERGE_RESOLUTION|>--- conflicted
+++ resolved
@@ -61,14 +61,11 @@
         for molecule_i in range(number_molecules):
             molecule_groups[molecule_i] = [molecule_i]
 
-<<<<<<< HEAD
-=======
         number_groups = len(molecule_groups)
 
         logger.debug(f"Number of molecule groups: {number_groups}")
         logger.debug(f"Molecule groups are: {molecule_groups}")
 
->>>>>>> a47869f1
         return molecule_groups
 
     def _by_molecules(self, universe):
@@ -109,12 +106,9 @@
                         molecule_groups[molecule_j].append(molecule_i)
                     break
 
-<<<<<<< HEAD
-=======
         number_groups = len(molecule_groups)
 
         logger.debug(f"Number of molecule groups: {number_groups}")
         logger.debug(f"Molecule groups are: {molecule_groups}")
 
->>>>>>> a47869f1
         return molecule_groups