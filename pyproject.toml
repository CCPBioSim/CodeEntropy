--- conflicted
+++ resolved
@@ -74,11 +74,7 @@
     "sphinxcontrib-details-directive",
     "sphinx_copybutton",
     "furo",
-<<<<<<< HEAD
-    "markupsafe<2.2"
-=======
     "markupsafe<3.1"
->>>>>>> d21551b2
 ]
 
 [project.scripts]
