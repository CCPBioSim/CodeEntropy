--- conflicted
+++ resolved
@@ -46,15 +46,10 @@
     "python-json-logger==4.0.0",
     "rich==14.2.0",
     "art==6.5",
-<<<<<<< HEAD
-    "waterEntropy==1.2.2",
-    "requests>=2.32.5",
     "networkx==3.5",
     "matplotlib==3.10.7",
-=======
     "waterEntropy==1.2.3",
     "requests==2.32.5",
->>>>>>> e6b35cb8
 ]
 
 [project.urls]
