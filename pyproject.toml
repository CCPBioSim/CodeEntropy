--- conflicted
+++ resolved
@@ -38,14 +38,9 @@
     "psutil==5.9.5",
     "PyYAML==6.0.2",
     "python-json-logger==3.3.0",
-<<<<<<< HEAD
-    "waterEntropy==1.1.0",
     "rich==14.0.0",
-    "art==6.5"
-=======
-    "tabulate==0.9.0",
+    "art==6.5",
     "waterEntropy==1.2.0"
->>>>>>> 998f8cbe
 ]
 
 [project.urls]
